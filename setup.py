--- conflicted
+++ resolved
@@ -1,10 +1,7 @@
 #!/usr/bin/env python
 
-<<<<<<< HEAD
-=======
 import subprocess
 
->>>>>>> 4bbed1f6
 from setuptools import setup
 
 
