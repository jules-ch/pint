--- conflicted
+++ resolved
@@ -634,12 +634,8 @@
         """Parse a unit to identify prefix, suffix and unit name
         by walking the list of prefix and suffix.
         """
-<<<<<<< HEAD
-        for suffix, prefix in itertools.product(self._SUFFIXES.keys(), self._PREFIXES.keys()):
-=======
 
         for suffix, prefix in itertools.product(self._suffixes.keys(), self._prefixes.keys()):
->>>>>>> 98c6c81f
             if candidate.startswith(prefix) and candidate.endswith(suffix):
                 unit_name = candidate[len(prefix):]
                 if suffix:
@@ -651,28 +647,6 @@
                            self._units.get_aliased(unit_name),
                            self._suffixes.get_aliased(suffix))
 
-<<<<<<< HEAD
-=======
-
-    def _parse_candidate2(self, candidate):
-        """Parse a unit to identify prefix, suffix and unit name
-        by walking the list of units.
-        """
-        for unit_name in self._units:
-            if unit_name in candidate:
-                try:
-                    [prefix, suffix] = candidate.split(unit_name)
-                    if len(unit_name) == 1 and len(suffix) == 1:
-                        continue
-                except ValueError: # too many values to unpack
-                    continue
-                if prefix in self._prefixes and suffix in self._suffixes:
-                    yield (self._prefixes.get_aliased(prefix),
-                           self._units.get_aliased(unit_name),
-                           self._suffixes.get_aliased(suffix))
-
-
->>>>>>> 98c6c81f
     def _parse_expression(self, input):
         """Parse expression mathematical units and return a quantity object.
         """
