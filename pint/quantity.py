# -*- coding: utf-8 -*-
"""
    pint.quantity
    ~~~~~~~~~~~~~

    :copyright: 2016 by Pint Authors, see AUTHORS for more details.
    :license: BSD, see LICENSE for more details.
"""

from __future__ import division, unicode_literals, print_function, absolute_import

import copy
import math
import operator
import functools
import bisect

from .formatting import (remove_custom_flags, siunitx_format_unit, ndarray_to_latex,
                         ndarray_to_latex_parts)
from .errors import (DimensionalityError, OffsetUnitCalculusError,
                     UndefinedUnitError)
from .definitions import UnitDefinition
from .compat import string_types, ndarray, np, _to_magnitude, long_type
from .util import (logger, UnitsContainer, SharedRegistryObject,
                   to_units_container, infer_base_unit,
                   fix_str_conversions)


def _eq(first, second, check_all):
    """Comparison of scalars and arrays
    """
    out = first == second
    if check_all and isinstance(out, ndarray):
        return np.all(out)
    return out


class _Exception(Exception):            # pragma: no cover

    def __init__(self, internal):
        self.internal = internal


@fix_str_conversions
class _Quantity(SharedRegistryObject):
    """Implements a class to describe a physical quantity:
    the product of a numerical value and a unit of measurement.

    :param value: value of the physical quantity to be created.
    :type value: str, Quantity or any numeric type.
    :param units: units of the physical quantity to be created.
    :type units: UnitsContainer, str or Quantity.
    """

    #: Default formatting string.
    default_format = ''

    def __reduce__(self):
        from . import _build_quantity
        return _build_quantity, (self.magnitude, self._units)

    def __new__(cls, value, units=None):
        if units is None:
            if isinstance(value, string_types):
                if value == '':
                    raise ValueError('Expression to parse as Quantity cannot '
                                     'be an empty string.')
                inst = cls._REGISTRY.parse_expression(value)
                return cls.__new__(cls, inst)
            elif isinstance(value, cls):
                inst = copy.copy(value)
            else:
                inst = object.__new__(cls)
                inst._magnitude = _to_magnitude(value, inst.force_ndarray)
                inst._units = UnitsContainer()
        elif isinstance(units, (UnitsContainer, UnitDefinition)):
            inst = object.__new__(cls)
            inst._magnitude = _to_magnitude(value, inst.force_ndarray)
            inst._units = units
        elif isinstance(units, string_types):
            inst = object.__new__(cls)
            inst._magnitude = _to_magnitude(value, inst.force_ndarray)
            inst._units = inst._REGISTRY.parse_units(units)._units
        elif isinstance(units, SharedRegistryObject):
            if isinstance(units, _Quantity) and units.magnitude != 1:
                inst = copy.copy(units)
                logger.warning('Creating new Quantity using a non unity '
                               'Quantity as units.')
            else:
                inst = object.__new__(cls)
                inst._units = units._units
            inst._magnitude = _to_magnitude(value, inst.force_ndarray)
        else:
            raise TypeError('units must be of type str, Quantity or '
                            'UnitsContainer; not {0}.'.format(type(units)))

        inst.__used = False
        inst.__handling = None
        return inst

    @property
    def debug_used(self):
        return self.__used

    def __copy__(self):
        ret = self.__class__(copy.copy(self._magnitude), self._units)
        ret.__used = self.__used
        return ret

    def __deepcopy__(self, memo):
        ret = self.__class__(copy.deepcopy(self._magnitude, memo),
                             copy.deepcopy(self._units, memo))
        ret.__used = self.__used
        return ret

    def __str__(self):
        return format(self)

    def __repr__(self):
        return "<Quantity({0}, '{1}')>".format(self._magnitude, self._units)

    def __format__(self, spec):
        spec = spec or self.default_format

<<<<<<< HEAD
        allf = plain_allf = '{0} {1}'
=======
        if 'L' in spec:
            allf = r'{0}\ {1}'
        else:
            allf = '{0} {1}'
>>>>>>> 4add3fc6
        mstr, ustr = None, None

        # If Compact is selected, do it at the beginning
        if '#' in spec:
            spec = spec.replace('#', '')
            obj = self.to_compact()
        else:
            obj = self

        # the LaTeX siunitx code
        if 'Lx' in spec:
            spec = spec.replace('Lx','')
            # todo: add support for extracting options
            opts = ''
            ustr = siunitx_format_unit(obj.units)
            allf = r'\SI[%s]{{{0}}}{{{1}}}'% opts
        else:
            ustr = format(obj.units, spec)

        mspec = remove_custom_flags(spec)
        if isinstance(self.magnitude, ndarray):
            if 'L' in spec:
                mstr = ndarray_to_latex(obj.magnitude, mspec)
            elif 'H' in spec:
                # this is required to have the magnitude and unit in the same line
                allf = r'\[{0} {1}\]'
                parts = ndarray_to_latex_parts(obj.magnitude, mspec)

                if len(parts) > 1:
                    return '\n'.join(allf.format(part, ustr) for part in parts)

                mstr = parts[0]
            else:
                mstr = format(obj.magnitude, mspec).replace('\n', '')
        else:
            mstr = format(obj.magnitude, mspec).replace('\n', '')

        if allf == plain_allf and ustr.startswith('1 /'):
            # Write e.g. "3 / s" instead of "3 1 / s"
            ustr = ustr[2:]
        return allf.format(mstr, ustr).strip()

    # IPython related code
    def _repr_html_(self):
        return self.__format__('H')

    def _repr_latex_(self):
        return "$" + self.__format__('L') + "$"

    @property
    def magnitude(self):
        """Quantity's magnitude. Long form for `m`
        """
        return self._magnitude

    @property
    def m(self):
        """Quantity's magnitude. Short form for `magnitude`
        """
        return self._magnitude

    def m_as(self, units):
        """Quantity's magnitude expressed in particular units.

        :param units: destination units
        :type units: Quantity, str or dict
        """
        return self.to(units).magnitude

    @property
    def units(self):
        """Quantity's units. Long form for `u`

        :rtype: UnitContainer
        """
        return self._REGISTRY.Unit(self._units)

    @property
    def u(self):
        """Quantity's units. Short form for `units`

        :rtype: UnitContainer
        """
        return self._REGISTRY.Unit(self._units)

    @property
    def unitless(self):
        """Return true if the quantity does not have units.
        """
        return not bool(self.to_root_units()._units)

    @property
    def dimensionless(self):
        """Return true if the quantity is dimensionless.
        """
        tmp = self.to_root_units()

        return not bool(tmp.dimensionality)

    _dimensionality = None

    @property
    def dimensionality(self):
        """Quantity's dimensionality (e.g. {length: 1, time: -1})
        """
        if self._dimensionality is None:
            self._dimensionality = self._REGISTRY._get_dimensionality(self._units)

        return self._dimensionality

    @classmethod
    def from_tuple(cls, tup):
        return cls(tup[0], UnitsContainer(tup[1]))

    def to_tuple(self):
        return self.m, tuple(self._units.items())

    def compatible_units(self, *contexts):
        if contexts:
            with self._REGISTRY.context(*contexts):
                return self._REGISTRY.get_compatible_units(self._units)

        return self._REGISTRY.get_compatible_units(self._units)

    def _convert_magnitude_not_inplace(self, other, *contexts, **ctx_kwargs):
        if contexts:
            with self._REGISTRY.context(*contexts, **ctx_kwargs):
                return self._REGISTRY.convert(self._magnitude, self._units, other)

        return self._REGISTRY.convert(self._magnitude, self._units, other)

    def _convert_magnitude(self, other, *contexts, **ctx_kwargs):
        if contexts:
            with self._REGISTRY.context(*contexts, **ctx_kwargs):
                return self._REGISTRY.convert(self._magnitude, self._units, other)

        return self._REGISTRY.convert(self._magnitude, self._units, other,
                                      inplace=isinstance(self._magnitude, ndarray))

    def ito(self, other=None, *contexts, **ctx_kwargs):
        """Inplace rescale to different units.

        :param other: destination units.
        :type other: Quantity, str or dict
        """
        other = to_units_container(other, self._REGISTRY)

        self._magnitude = self._convert_magnitude(other, *contexts,
                                                  **ctx_kwargs)
        self._units = other

        return None

    def to(self, other=None, *contexts, **ctx_kwargs):
        """Return Quantity rescaled to different units.

        :param other: destination units.
        :type other: Quantity, str or dict
        """
        other = to_units_container(other, self._REGISTRY)

        magnitude = self._convert_magnitude_not_inplace(other, *contexts, **ctx_kwargs)

        return self.__class__(magnitude, other)

    def ito_root_units(self):
        """Return Quantity rescaled to base units
        """

        _, other = self._REGISTRY._get_root_units(self._units)

        self._magnitude = self._convert_magnitude(other)
        self._units = other

        return None

    def to_root_units(self):
        """Return Quantity rescaled to base units
        """
        _, other = self._REGISTRY._get_root_units(self._units)

        magnitude = self._convert_magnitude_not_inplace(other)

        return self.__class__(magnitude, other)

    def ito_base_units(self):
        """Return Quantity rescaled to base units
        """

        _, other = self._REGISTRY._get_base_units(self._units)

        self._magnitude = self._convert_magnitude(other)
        self._units = other

        return None

    def to_base_units(self):
        """Return Quantity rescaled to base units
        """
        _, other = self._REGISTRY._get_base_units(self._units)

        magnitude = self._convert_magnitude_not_inplace(other)

        return self.__class__(magnitude, other)


    def to_compact(self, unit=None):
        """Return Quantity rescaled to compact, human-readable units.

        To get output in terms of a different unit, use the unit parameter.

        >>> import pint
        >>> ureg = pint.UnitRegistry()
        >>> (200e-9*ureg.s).to_compact()
        <Quantity(200.0, 'nanosecond')>
        >>> (1e-2*ureg('kg m/s^2')).to_compact('N')
        <Quantity(10.0, 'millinewton')>
        """
        if self.unitless or self.magnitude==0:
            return self

        SI_prefixes = {}
        for prefix in self._REGISTRY._prefixes.values():
            try:
                scale = prefix.converter.scale
                # Kludgy way to check if this is an SI prefix
                log10_scale = int(math.log10(scale))
                if log10_scale == math.log10(scale):
                    SI_prefixes[log10_scale] = prefix.name
            except:
                SI_prefixes[0] = ''

        SI_prefixes = sorted(SI_prefixes.items())
        SI_powers = [item[0] for item in SI_prefixes]
        SI_bases = [item[1] for item in SI_prefixes]

        if unit is None:
            unit = infer_base_unit(self)

        q_base = self.to(unit)

        magnitude = q_base.magnitude
        # Only changes the prefix on the first unit in the UnitContainer
        unit_str = list(q_base._units.items())[0][0]
        unit_power = list(q_base._units.items())[0][1]

        if unit_power > 0:
            power = int(math.floor(math.log10(magnitude) / unit_power / 3)) * 3
        else:
            power = int(math.ceil(math.log10(magnitude) / unit_power / 3)) * 3

        prefix = SI_bases[bisect.bisect_left(SI_powers, power)]

        new_unit_str = prefix+unit_str
        new_unit_container = q_base._units.rename(unit_str, new_unit_str)

        return self.to(new_unit_container)

    # Mathematical operations
    def __int__(self):
        if self.dimensionless:
            return int(self._convert_magnitude_not_inplace(UnitsContainer()))
        raise DimensionalityError(self._units, 'dimensionless')

    def __long__(self):
        if self.dimensionless:
            return long_type(self._convert_magnitude_not_inplace(UnitsContainer()))
        raise DimensionalityError(self._units, 'dimensionless')

    def __float__(self):
        if self.dimensionless:
            return float(self._convert_magnitude_not_inplace(UnitsContainer()))
        raise DimensionalityError(self._units, 'dimensionless')

    def __complex__(self):
        if self.dimensionless:
            return complex(self._convert_magnitude_not_inplace(UnitsContainer()))
        raise DimensionalityError(self._units, 'dimensionless')

    def _iadd_sub(self, other, op):
        """Perform addition or subtraction operation in-place and return the result.

        :param other: object to be added to / subtracted from self
        :type other: Quantity or any type accepted by :func:`_to_magnitude`
        :param op: operator function (e.g. operator.add, operator.isub)
        :type op: function
        """
        if not self._check(other):
            # other not from same Registry or not a Quantity
            try:
                other_magnitude = _to_magnitude(other, self.force_ndarray)
            except TypeError:
                return NotImplemented
            if _eq(other, 0, True):
                # If the other value is 0 (but not Quantity 0)
                # do the operation without checking units.
                # We do the calculation instead of just returning the same
                # value to enforce any shape checking and type casting due to
                # the operation.
                self._magnitude = op(self._magnitude, other_magnitude)
            elif self.dimensionless:
                self.ito(UnitsContainer())
                self._magnitude = op(self._magnitude, other_magnitude)
            else:
                raise DimensionalityError(self._units, 'dimensionless')
            return self

        if not self.dimensionality == other.dimensionality:
            raise DimensionalityError(self._units, other._units,
                                      self.dimensionality,
                                      other.dimensionality)

        # Next we define some variables to make if-clauses more readable.
        self_non_mul_units = self._get_non_multiplicative_units()
        is_self_multiplicative = len(self_non_mul_units) == 0
        if len(self_non_mul_units) == 1:
            self_non_mul_unit = self_non_mul_units[0]
        other_non_mul_units = other._get_non_multiplicative_units()
        is_other_multiplicative = len(other_non_mul_units) == 0
        if len(other_non_mul_units) == 1:
            other_non_mul_unit = other_non_mul_units[0]

        # Presence of non-multiplicative units gives rise to several cases.
        if is_self_multiplicative and is_other_multiplicative:
            if self._units == other._units:
                self._magnitude = op(self._magnitude, other._magnitude)
            # If only self has a delta unit, other determines unit of result.
            elif self._get_delta_units() and not other._get_delta_units():
                self._magnitude = op(self._convert_magnitude(other._units),
                                     other._magnitude)
                self._units = other._units
            else:
                self._magnitude = op(self._magnitude,
                                     other.to(self._units)._magnitude)

        elif (op == operator.isub and len(self_non_mul_units) == 1
                and self._units[self_non_mul_unit] == 1
                and not other._has_compatible_delta(self_non_mul_unit)):
            if self._units == other._units:
                self._magnitude = op(self._magnitude, other._magnitude)
            else:
                self._magnitude = op(self._magnitude,
                                     other.to(self._units)._magnitude)
            self._units = self._units.rename(self_non_mul_unit,
                                             'delta_' + self_non_mul_unit)

        elif (op == operator.isub and len(other_non_mul_units) == 1
                and other._units[other_non_mul_unit] == 1
                and not self._has_compatible_delta(other_non_mul_unit)):
            # we convert to self directly since it is multiplicative
            self._magnitude = op(self._magnitude,
                                 other.to(self._units)._magnitude)

        elif (len(self_non_mul_units) == 1
                # order of the dimension of offset unit == 1 ?
                and self._units[self_non_mul_unit] == 1
                and other._has_compatible_delta(self_non_mul_unit)):
            # Replace offset unit in self by the corresponding delta unit.
            # This is done to prevent a shift by offset in the to()-call.
            tu = self._units.rename(self_non_mul_unit,
                                    'delta_' + self_non_mul_unit)
            self._magnitude = op(self._magnitude, other.to(tu)._magnitude)
        elif (len(other_non_mul_units) == 1
                # order of the dimension of offset unit == 1 ?
                and other._units[other_non_mul_unit] == 1
                and self._has_compatible_delta(other_non_mul_unit)):
            # Replace offset unit in other by the corresponding delta unit.
            # This is done to prevent a shift by offset in the to()-call.
            tu = other._units.rename(other_non_mul_unit,
                                     'delta_' + other_non_mul_unit)
            self._magnitude = op(self._convert_magnitude(tu), other._magnitude)
            self._units = other._units
        else:
            raise OffsetUnitCalculusError(self._units, other._units)

        return self

    def _add_sub(self, other, op):
        """Perform addition or subtraction operation and return the result.

        :param other: object to be added to / subtracted from self
        :type other: Quantity or any type accepted by :func:`_to_magnitude`
        :param op: operator function (e.g. operator.add, operator.isub)
        :type op: function
        """
        if not self._check(other):
            # other not from same Registry or not a Quantity
            if _eq(other, 0, True):
                # If the other value is 0 (but not Quantity 0)
                # do the operation without checking units.
                # We do the calculation instead of just returning the same
                # value to enforce any shape checking and type casting due to
                # the operation.
                units = self._units
                magnitude = op(self._magnitude,
                               _to_magnitude(other, self.force_ndarray))
            elif self.dimensionless:
                units = UnitsContainer()
                magnitude = op(self.to(units)._magnitude,
                               _to_magnitude(other, self.force_ndarray))
            else:
                raise DimensionalityError(self._units, 'dimensionless')
            return self.__class__(magnitude, units)

        if not self.dimensionality == other.dimensionality:
            raise DimensionalityError(self._units, other._units,
                                      self.dimensionality,
                                      other.dimensionality)

        # Next we define some variables to make if-clauses more readable.
        self_non_mul_units = self._get_non_multiplicative_units()
        is_self_multiplicative = len(self_non_mul_units) == 0
        if len(self_non_mul_units) == 1:
            self_non_mul_unit = self_non_mul_units[0]
        other_non_mul_units = other._get_non_multiplicative_units()
        is_other_multiplicative = len(other_non_mul_units) == 0
        if len(other_non_mul_units) == 1:
            other_non_mul_unit = other_non_mul_units[0]

        # Presence of non-multiplicative units gives rise to several cases.
        if is_self_multiplicative and is_other_multiplicative:
            if self._units == other._units:
                magnitude = op(self._magnitude, other._magnitude)
                units = self._units
            # If only self has a delta unit, other determines unit of result.
            elif self._get_delta_units() and not other._get_delta_units():
                magnitude = op(self._convert_magnitude(other._units),
                               other._magnitude)
                units = other._units
            else:
                units = self._units
                magnitude = op(self._magnitude,
                               other.to(self._units).magnitude)

        elif (op == operator.sub and len(self_non_mul_units) == 1
                and self._units[self_non_mul_unit] == 1
                and not other._has_compatible_delta(self_non_mul_unit)):
            if self._units == other._units:
                magnitude = op(self._magnitude, other._magnitude)
            else:
                magnitude = op(self._magnitude,
                               other.to(self._units)._magnitude)
            units = self._units.rename(self_non_mul_unit,
                                      'delta_' + self_non_mul_unit)

        elif (op == operator.sub and len(other_non_mul_units) == 1
                and other._units[other_non_mul_unit] == 1
                and not self._has_compatible_delta(other_non_mul_unit)):
            # we convert to self directly since it is multiplicative
            magnitude = op(self._magnitude,
                           other.to(self._units)._magnitude)
            units = self._units

        elif (len(self_non_mul_units) == 1
                # order of the dimension of offset unit == 1 ?
                and self._units[self_non_mul_unit] == 1
                and other._has_compatible_delta(self_non_mul_unit)):
            # Replace offset unit in self by the corresponding delta unit.
            # This is done to prevent a shift by offset in the to()-call.
            tu = self._units.rename(self_non_mul_unit,
                                    'delta_' + self_non_mul_unit)
            magnitude = op(self._magnitude, other.to(tu).magnitude)
            units = self._units
        elif (len(other_non_mul_units) == 1
                # order of the dimension of offset unit == 1 ?
                and other._units[other_non_mul_unit] == 1
                and self._has_compatible_delta(other_non_mul_unit)):
            # Replace offset unit in other by the corresponding delta unit.
            # This is done to prevent a shift by offset in the to()-call.
            tu = other._units.rename(other_non_mul_unit,
                                     'delta_' + other_non_mul_unit)
            magnitude = op(self._convert_magnitude(tu), other._magnitude)
            units = other._units
        else:
            raise OffsetUnitCalculusError(self._units, other._units)

        return self.__class__(magnitude, units)

    def __iadd__(self, other):
        if not isinstance(self._magnitude, ndarray):
            return self._add_sub(other, operator.add)
        else:
            return self._iadd_sub(other, operator.iadd)

    def __add__(self, other):
        return self._add_sub(other, operator.add)

    __radd__ = __add__

    def __isub__(self, other):
        if not isinstance(self._magnitude, ndarray):
            return self._add_sub(other, operator.sub)
        else:
            return self._iadd_sub(other, operator.isub)

    def __sub__(self, other):
        return self._add_sub(other, operator.sub)

    def __rsub__(self, other):
        return -self._add_sub(other, operator.sub)

    def _imul_div(self, other, magnitude_op, units_op=None):
        """Perform multiplication or division operation in-place and return the
        result.

        :param other: object to be multiplied/divided with self
        :type other: Quantity or any type accepted by :func:`_to_magnitude`
        :param magnitude_op: operator function to perform on the magnitudes
            (e.g. operator.mul)
        :type magnitude_op: function
        :param units_op: operator function to perform on the units; if None,
            *magnitude_op* is used
        :type units_op: function or None
        """
        if units_op is None:
            units_op = magnitude_op

        offset_units_self = self._get_non_multiplicative_units()
        no_offset_units_self = len(offset_units_self)

        if not self._check(other):

            if not self._ok_for_muldiv(no_offset_units_self):
                raise OffsetUnitCalculusError(self._units,
                                              getattr(other, 'units', ''))
            if len(offset_units_self) == 1:
                if (self._units[offset_units_self[0]] != 1
                        or magnitude_op not in [operator.mul, operator.imul]):
                    raise OffsetUnitCalculusError(self._units,
                                                  getattr(other, 'units', ''))
            try:
                other_magnitude = _to_magnitude(other, self.force_ndarray)
            except TypeError:
                return NotImplemented
            self._magnitude = magnitude_op(self._magnitude, other_magnitude)
            self._units = units_op(self._units, UnitsContainer())
            return self

        if isinstance(other, self._REGISTRY.Unit):
            other = 1.0 * other

        if not self._ok_for_muldiv(no_offset_units_self):
            raise OffsetUnitCalculusError(self._units, other._units)
        elif no_offset_units_self == 1 and len(self._units) == 1:
                self.ito_root_units()

        no_offset_units_other = len(other._get_non_multiplicative_units())

        if not other._ok_for_muldiv(no_offset_units_other):
            raise OffsetUnitCalculusError(self._units, other._units)
        elif no_offset_units_other == 1 and len(other._units) == 1:
            other.ito_root_units()

        self._magnitude = magnitude_op(self._magnitude, other._magnitude)
        self._units = units_op(self._units, other._units)

        return self

    def _mul_div(self, other, magnitude_op, units_op=None):
        """Perform multiplication or division operation and return the result.

        :param other: object to be multiplied/divided with self
        :type other: Quantity or any type accepted by :func:`_to_magnitude`
        :param magnitude_op: operator function to perform on the magnitudes
            (e.g. operator.mul)
        :type magnitude_op: function
        :param units_op: operator function to perform on the units; if None,
            *magnitude_op* is used
        :type units_op: function or None
        """
        if units_op is None:
            units_op = magnitude_op

        offset_units_self = self._get_non_multiplicative_units()
        no_offset_units_self = len(offset_units_self)

        if not self._check(other):

            if not self._ok_for_muldiv(no_offset_units_self):
                raise OffsetUnitCalculusError(self._units,
                                              getattr(other, 'units', ''))
            if len(offset_units_self) == 1:
                if (self._units[offset_units_self[0]] != 1
                        or magnitude_op not in [operator.mul, operator.imul]):
                    raise OffsetUnitCalculusError(self._units,
                                                  getattr(other, 'units', ''))
            try:
                other_magnitude = _to_magnitude(other, self.force_ndarray)
            except TypeError:
                return NotImplemented

            magnitude = magnitude_op(self._magnitude, other_magnitude)
            units = units_op(self._units, UnitsContainer())

            return self.__class__(magnitude, units)

        if isinstance(other, self._REGISTRY.Unit):
            other = 1.0 * other

        new_self = self

        if not self._ok_for_muldiv(no_offset_units_self):
            raise OffsetUnitCalculusError(self._units, other._units)
        elif no_offset_units_self == 1 and len(self._units) == 1:
            new_self = self.to_root_units()

        no_offset_units_other = len(other._get_non_multiplicative_units())

        if not other._ok_for_muldiv(no_offset_units_other):
            raise OffsetUnitCalculusError(self._units, other._units)
        elif no_offset_units_other == 1 and len(other._units) == 1:
            other = other.to_root_units()

        magnitude = magnitude_op(new_self._magnitude, other._magnitude)
        units = units_op(new_self._units, other._units)

        return self.__class__(magnitude, units)

    def __imul__(self, other):
        if not isinstance(self._magnitude, ndarray):
            return self._mul_div(other, operator.mul)
        else:
            return self._imul_div(other, operator.imul)

    def __mul__(self, other):
        return self._mul_div(other, operator.mul)

    __rmul__ = __mul__

    def __itruediv__(self, other):
        if not isinstance(self._magnitude, ndarray):
            return self._mul_div(other, operator.truediv)
        else:
            return self._imul_div(other, operator.itruediv)

    def __truediv__(self, other):
        return self._mul_div(other, operator.truediv)

    def __ifloordiv__(self, other):
        if not isinstance(self._magnitude, ndarray):
            return self._mul_div(other, operator.floordiv, units_op=operator.itruediv)
        else:
            return self._imul_div(other, operator.ifloordiv, units_op=operator.itruediv)

    def __floordiv__(self, other):
        return self._mul_div(other, operator.floordiv, units_op=operator.truediv)

    def __rtruediv__(self, other):
        try:
            other_magnitude = _to_magnitude(other, self.force_ndarray)
        except TypeError:
            return NotImplemented

        no_offset_units_self = len(self._get_non_multiplicative_units())
        if not self._ok_for_muldiv(no_offset_units_self):
            raise OffsetUnitCalculusError(self._units, '')
        elif no_offset_units_self == 1 and len(self._units) == 1:
            self = self.to_root_units()

        return self.__class__(other_magnitude / self._magnitude, 1 / self._units)

    def __rfloordiv__(self, other):
        try:
            other_magnitude = _to_magnitude(other, self.force_ndarray)
        except TypeError:
            return NotImplemented

        no_offset_units_self = len(self._get_non_multiplicative_units())
        if not self._ok_for_muldiv(no_offset_units_self):
            raise OffsetUnitCalculusError(self._units, '')
        elif no_offset_units_self == 1 and len(self._units) == 1:
            self = self.to_root_units()

        return self.__class__(other_magnitude // self._magnitude, 1 / self._units)

    __div__ = __truediv__
    __rdiv__ = __rtruediv__
    __idiv__ = __itruediv__

    def __ipow__(self, other):
        if not isinstance(self._magnitude, ndarray):
            return self.__pow__(other)

        try:
            other_magnitude = _to_magnitude(other, self.force_ndarray)
        except TypeError:
            return NotImplemented
        else:
            if not self._ok_for_muldiv:
                raise OffsetUnitCalculusError(self._units)

            if isinstance(getattr(other, '_magnitude', other), ndarray):
                # arrays are refused as exponent, because they would create
                #  len(array) quanitites of len(set(array)) different units
                if np.size(other) > 1:
                    raise DimensionalityError(self._units, 'dimensionless')

            if other == 1:
                return self
            elif other == 0:
                self._units = UnitsContainer()
            else:
                if not self._is_multiplicative:
                    if self._REGISTRY.autoconvert_offset_to_baseunit:
                        self.ito_base_units()
                    else:
                        raise OffsetUnitCalculusError(self._units)

                if getattr(other, 'dimensionless', False):
                    other = other.to_base_units()
                    self._units **= other.magnitude
                elif not getattr(other, 'dimensionless', True):
                    raise DimensionalityError(self._units, 'dimensionless')
                else:
                    self._units **= other

            self._magnitude **= _to_magnitude(other, self.force_ndarray)
            return self

    def __pow__(self, other):
        try:
            other_magnitude = _to_magnitude(other, self.force_ndarray)
        except TypeError:
            return NotImplemented
        else:
            if not self._ok_for_muldiv:
                raise OffsetUnitCalculusError(self._units)

            if isinstance(getattr(other, '_magnitude', other), ndarray):
                # arrays are refused as exponent, because they would create
                #  len(array) quantities of len(set(array)) different units
                if np.size(other) > 1:
                    raise DimensionalityError(self._units, 'dimensionless')

            new_self = self
            if other == 1:
                return self
            elif other == 0:
                units = UnitsContainer()
            else:
                if not self._is_multiplicative:
                    if self._REGISTRY.autoconvert_offset_to_baseunit:
                        new_self = self.to_root_units()
                    else:
                        raise OffsetUnitCalculusError(self._units)

                if getattr(other, 'dimensionless', False):
                    units = new_self._units ** other.to_root_units().magnitude
                elif not getattr(other, 'dimensionless', True):
                    raise DimensionalityError(self._units, 'dimensionless')
                else:
                    units = new_self._units ** other

            magnitude = new_self._magnitude ** _to_magnitude(other, self.force_ndarray)
            return self.__class__(magnitude, units)

    def __rpow__(self, other):
        try:
            other_magnitude = _to_magnitude(other, self.force_ndarray)
        except TypeError:
            return NotImplemented
        else:
            if not self.dimensionless:
                raise DimensionalityError(self._units, 'dimensionless')
            if isinstance(self._magnitude, ndarray):
                if np.size(self._magnitude) > 1:
                    raise DimensionalityError(self._units, 'dimensionless')
            new_self = self.to_root_units()
            return other**new_self._magnitude

    def __abs__(self):
        return self.__class__(abs(self._magnitude), self._units)

    def __round__(self, ndigits=0):
        return self.__class__(round(self._magnitude, ndigits=ndigits), self._units)

    def __pos__(self):
        return self.__class__(operator.pos(self._magnitude), self._units)

    def __neg__(self):
        return self.__class__(operator.neg(self._magnitude), self._units)

    def __eq__(self, other):
        # We compare to the base class of Quantity because
        # each Quantity class is unique.
        if not isinstance(other, _Quantity):
            return (self.dimensionless and
                    _eq(self._convert_magnitude(UnitsContainer()), other, False))

        if _eq(self._magnitude, 0, True) and _eq(other._magnitude, 0, True):
            return self.dimensionality == other.dimensionality

        if self._units == other._units:
            return _eq(self._magnitude, other._magnitude, False)

        try:
            return _eq(self._convert_magnitude_not_inplace(other._units),
                       other._magnitude, False)
        except DimensionalityError:
            return False

    def __ne__(self, other):
        out = self.__eq__(other)
        if isinstance(out, ndarray):
            return np.logical_not(out)
        return not out

    def compare(self, other, op):
        if not isinstance(other, self.__class__):
            if self.dimensionless:
                return op(self._convert_magnitude_not_inplace(UnitsContainer()), other)
            else:
                raise ValueError('Cannot compare Quantity and {0}'.format(type(other)))

        if self._units == other._units:
            return op(self._magnitude, other._magnitude)
        if self.dimensionality != other.dimensionality:
            raise DimensionalityError(self._units, other._units,
                                      self.dimensionality, other.dimensionality)
        return op(self.to_root_units().magnitude,
                  other.to_root_units().magnitude)

    __lt__ = lambda self, other: self.compare(other, op=operator.lt)
    __le__ = lambda self, other: self.compare(other, op=operator.le)
    __ge__ = lambda self, other: self.compare(other, op=operator.ge)
    __gt__ = lambda self, other: self.compare(other, op=operator.gt)

    def __bool__(self):
        return bool(self._magnitude)

    __nonzero__ = __bool__

    # NumPy Support
    __radian = 'radian'
    __same_units = 'equal greater greater_equal less less_equal not_equal arctan2'.split()
    #: Dictionary mapping ufunc/attributes names to the units that they
    #: require (conversion will be tried).
    __require_units = {'cumprod': '',
                       'arccos': '', 'arcsin': '', 'arctan': '',
                       'arccosh': '', 'arcsinh': '', 'arctanh': '',
                       'exp': '', 'expm1': '', 'exp2': '',
                       'log': '', 'log10': '', 'log1p': '', 'log2': '',
                       'sin': __radian, 'cos': __radian, 'tan': __radian,
                       'sinh': __radian, 'cosh': __radian, 'tanh': __radian,
                       'radians': 'degree', 'degrees': __radian,
                       'deg2rad': 'degree', 'rad2deg': __radian,
                       'logaddexp': '', 'logaddexp2': ''}

    #: Dictionary mapping ufunc/attributes names to the units that they
    #: will set on output.
    __set_units = {'cos': '', 'sin': '', 'tan': '',
                   'cosh': '', 'sinh': '', 'tanh': '',
                   'arccos': __radian, 'arcsin': __radian,
                   'arctan': __radian, 'arctan2': __radian,
                   'arccosh': __radian, 'arcsinh': __radian,
                   'arctanh': __radian,
                   'degrees': 'degree', 'radians': __radian,
                   'expm1': '', 'cumprod': '',
                   'rad2deg': 'degree', 'deg2rad': __radian}

    #: List of ufunc/attributes names in which units are copied from the
    #: original.
    __copy_units = 'compress conj conjugate copy cumsum diagonal flatten ' \
                   'max mean min ptp ravel repeat reshape round ' \
                   'squeeze std sum take trace transpose ' \
                   'ceil floor hypot rint ' \
                   'add subtract ' \
                   'copysign nextafter trunc ' \
                   'frexp ldexp modf modf__1 ' \
                   'absolute negative remainder fmod mod'.split()

    #: Dictionary mapping ufunc/attributes names to the units that they will
    #: set on output. The value is interpreted as the power to which the unit
    #: will be raised.
    __prod_units = {'var': 2, 'prod': 'size', 'multiply': 'mul',
                    'true_divide': 'div', 'divide': 'div', 'floor_divide': 'div',
                    'remainder': 'div',
                    'sqrt': .5, 'square': 2, 'reciprocal': -1}

    __skip_other_args = 'ldexp multiply ' \
                        'true_divide divide floor_divide fmod mod ' \
                        'remainder'.split()

    __handled = tuple(__same_units) + \
                tuple(__require_units.keys()) + \
                tuple(__prod_units.keys()) + \
                tuple(__copy_units) + tuple(__skip_other_args)

    def clip(self, first=None, second=None, out=None, **kwargs):
        min = kwargs.get('min', first)
        max = kwargs.get('max', second)

        if min is None and max is None:
            raise TypeError('clip() takes at least 3 arguments (2 given)')

        if max is None and 'min' not in kwargs:
            min, max = max, min

        kwargs = {'out': out}

        if min is not None:
            if isinstance(min, self.__class__):
                kwargs['min'] = min.to(self).magnitude
            elif self.dimensionless:
                kwargs['min'] = min
            else:
                raise DimensionalityError('dimensionless', self._units)

        if max is not None:
            if isinstance(max, self.__class__):
                kwargs['max'] = max.to(self).magnitude
            elif self.dimensionless:
                kwargs['max'] = max
            else:
                raise DimensionalityError('dimensionless', self._units)

        return self.__class__(self.magnitude.clip(**kwargs), self._units)

    def fill(self, value):
        self._units = value._units
        return self.magnitude.fill(value.magnitude)

    def put(self, indices, values, mode='raise'):
        if isinstance(values, self.__class__):
            values = values.to(self).magnitude
        elif self.dimensionless:
            values = self.__class__(values, '').to(self)
        else:
            raise DimensionalityError('dimensionless', self._units)
        self.magnitude.put(indices, values, mode)

    @property
    def real(self):
        return self.__class__(self._magnitude.real, self._units)

    @property
    def imag(self):
        return self.__class__(self._magnitude.imag, self._units)

    @property
    def T(self):
        return self.__class__(self._magnitude.T, self._units)

    @property
    def flat(self):
        for v in self._magnitude.flat:
            yield self.__class__(v, self._units)

    @property
    def shape(self):
        return self._magnitude.shape

    @shape.setter
    def shape(self, value):
        self._magnitude.shape = value

    def searchsorted(self, v, side='left'):
        if isinstance(v, self.__class__):
            v = v.to(self).magnitude
        elif self.dimensionless:
            v = self.__class__(v, '').to(self)
        else:
            raise DimensionalityError('dimensionless', self._units)
        return self.magnitude.searchsorted(v, side)

    def __ito_if_needed(self, to_units):
        if self.unitless and to_units == 'radian':
            return

        self.ito(to_units)

    def __numpy_method_wrap(self, func, *args, **kwargs):
        """Convenience method to wrap on the fly numpy method taking
        care of the units.
        """
        if func.__name__ in self.__require_units:
            self.__ito_if_needed(self.__require_units[func.__name__])

        value = func(*args, **kwargs)

        if func.__name__ in self.__copy_units:
            return self.__class__(value, self._units)

        if func.__name__ in self.__prod_units:
            tmp = self.__prod_units[func.__name__]
            if tmp == 'size':
                return self.__class__(value, self._units ** self._magnitude.size)
            return self.__class__(value, self._units ** tmp)

        return value

    def __len__(self):
        return len(self._magnitude)

    def __iter__(self):
        # Allow exception to propagate in case of non-iterable magnitude
        it_mag = iter(self.magnitude)
        return iter((self.__class__(mag, self._units) for mag in it_mag))

    def __getattr__(self, item):
        # Attributes starting with `__array_` are common attributes of NumPy ndarray.
        # They are requested by numpy functions.
        if item.startswith('__array_'):
            if isinstance(self._magnitude, ndarray):
                return getattr(self._magnitude, item)
            else:
                # If an `__array_` attributes is requested but the magnitude is not an ndarray,
                # we convert the magnitude to a numpy ndarray.
                self._magnitude = _to_magnitude(self._magnitude, force_ndarray=True)
                return getattr(self._magnitude, item)
        elif item in self.__handled:
            if not isinstance(self._magnitude, ndarray):
                self._magnitude = _to_magnitude(self._magnitude, True)
            attr = getattr(self._magnitude, item)
            if callable(attr):
                return functools.partial(self.__numpy_method_wrap, attr)
            return attr
        try:
            return getattr(self._magnitude, item)
        except AttributeError as ex:
            raise AttributeError("Neither Quantity object nor its magnitude ({0}) "
                                 "has attribute '{1}'".format(self._magnitude, item))

    def __getitem__(self, key):
        try:
            value = self._magnitude[key]
            return self.__class__(value, self._units)
        except TypeError:
            raise TypeError("Neither Quantity object nor its magnitude ({0})"
                            "supports indexing".format(self._magnitude))

    def __setitem__(self, key, value):
        try:
            if math.isnan(value):
                self._magnitude[key] = value
                return
        except (TypeError, DimensionalityError):
            pass

        try:
            if isinstance(value, self.__class__):
                factor = self.__class__(value.magnitude, value._units / self._units).to_root_units()
            else:
                factor = self.__class__(value, self._units ** (-1)).to_root_units()

            if isinstance(factor, self.__class__):
                if not factor.dimensionless:
                    raise DimensionalityError(value, self.units,
                                              extra_msg='. Assign a quantity with the same dimensionality or '
                                                        'access the magnitude directly as '
                                                        '`obj.magnitude[%s] = %s`' % (key, value))
                self._magnitude[key] = factor.magnitude
            else:
                self._magnitude[key] = factor

        except TypeError:
            raise TypeError("Neither Quantity object nor its magnitude ({0})"
                            "supports indexing".format(self._magnitude))

    def tolist(self):
        units = self._units
        return [self.__class__(value, units).tolist() if isinstance(value, list) else self.__class__(value, units)
                for value in self._magnitude.tolist()]

    __array_priority__ = 17

    def __array_prepare__(self, obj, context=None):
        # If this uf is handled by Pint, write it down in the handling dictionary.

        # name of the ufunc, argument of the ufunc, domain of the ufunc
        # In ufuncs with multiple outputs, domain indicates which output
        # is currently being prepared (eg. see modf).
        # In ufuncs with a single output, domain is 0
        uf, objs, huh = context

        if uf.__name__ in self.__handled and huh == 0:
            # Only one ufunc should be handled at a time.
            # If a ufunc is already being handled (and this is not another domain),
            # something is wrong..
            if self.__handling:
                raise Exception('Cannot handled nested ufuncs.\n'
                                'Current: {0}\n'
                                'New: {1}'.format(context, self.__handling))
            self.__handling = context

        return obj

    def __array_wrap__(self, obj, context=None):
        uf, objs, huh = context

        # if this ufunc is not handled by Pint, pass it to the magnitude.
        if uf.__name__ not in self.__handled:
            return self.magnitude.__array_wrap__(obj, context)

        try:
            ufname = uf.__name__ if huh == 0 else '{0}__{1}'.format(uf.__name__, huh)

            # First, we check the units of the input arguments.

            if huh == 0:
                # Do this only when the wrap is called for the first ouput.

                # Store the destination units
                dst_units = None
                # List of magnitudes of Quantities with the right units
                # to be used as argument of the ufunc
                mobjs = None

                if uf.__name__ in self.__require_units:
                    # ufuncs in __require_units
                    # require specific units
                    # This is more complex that it should be due to automatic
                    # conversion between radians/dimensionless
                    # TODO: maybe could be simplified using Contexts
                    dst_units = self.__require_units[uf.__name__]
                    if dst_units == 'radian':
                        mobjs = []
                        for other in objs:
                            unt = getattr(other, '_units', '')
                            if unt == 'radian':
                                mobjs.append(getattr(other, 'magnitude', other))
                            else:
                                factor, units = self._REGISTRY._get_root_units(unt)
                                if units and units != UnitsContainer({'radian': 1}):
                                    raise DimensionalityError(units, dst_units)
                                mobjs.append(getattr(other, 'magnitude', other) * factor)
                        mobjs = tuple(mobjs)
                    else:
                        dst_units = self._REGISTRY.parse_expression(dst_units)._units

                elif len(objs) > 1 and uf.__name__ not in self.__skip_other_args:
                    # ufunc with multiple arguments require that all inputs have
                    # the same arguments unless they are in __skip_other_args
                    dst_units = objs[0]._units

                # Do the conversion (if needed) and extract the magnitude for each input.
                if mobjs is None:
                    if dst_units is not None:
                        mobjs = tuple(self._REGISTRY.convert(getattr(other, 'magnitude', other),
                                                             getattr(other, 'units', ''),
                                                             dst_units)
                                      for other in objs)
                    else:
                        mobjs = tuple(getattr(other, 'magnitude', other)
                                      for other in objs)

                # call the ufunc
                out = uf(*mobjs)

                # If there are multiple outputs,
                # store them in __handling (uf, objs, huh, out0, out1, ...)
                # and return the first
                if uf.nout > 1:
                    self.__handling += out
                    out = out[0]
            else:
                # If this is not the first output,
                # just grab the result that was previously calculated.
                out = self.__handling[3 + huh]

            # Second, we set the units of the output value.
            if ufname in self.__set_units:
                try:
                    out = self.__class__(out, self.__set_units[ufname])
                except:
                    raise _Exception(ValueError)
            elif ufname in self.__copy_units:
                try:
                    out = self.__class__(out, self._units)
                except:
                    raise _Exception(ValueError)
            elif ufname in self.__prod_units:
                tmp = self.__prod_units[ufname]
                if tmp == 'size':
                    out = self.__class__(out, self._units ** self._magnitude.size)
                elif tmp == 'div':
                    units1 = objs[0]._units if isinstance(objs[0], self.__class__) else UnitsContainer()
                    units2 = objs[1]._units if isinstance(objs[1], self.__class__) else UnitsContainer()
                    out = self.__class__(out, units1 / units2)
                elif tmp == 'mul':
                    units1 = objs[0]._units if isinstance(objs[0], self.__class__) else UnitsContainer()
                    units2 = objs[1]._units if isinstance(objs[1], self.__class__) else UnitsContainer()
                    out = self.__class__(out, units1 * units2)
                else:
                    out = self.__class__(out, self._units ** tmp)

            return out
        except (DimensionalityError, UndefinedUnitError) as ex:
            raise ex
        except _Exception as ex:
            raise ex.internal
        except Exception as ex:
            print(ex)
        finally:
            # If this is the last output argument for the ufunc,
            # we are done handling this ufunc.
            if uf.nout == huh + 1:
                self.__handling = None

        return self.magnitude.__array_wrap__(obj, context)

    # Measurement support
    def plus_minus(self, error, relative=False):
        if isinstance(error, self.__class__):
            if relative:
                raise ValueError('{} is not a valid relative error.'.format(error))
            error = error.to(self._units).magnitude
        else:
            if relative:
                error = error * abs(self.magnitude)

        return self._REGISTRY.Measurement(copy.copy(self.magnitude), error, self._units)

    # methods/properties that help for math operations with offset units
    @property
    def _is_multiplicative(self):
        """Check if the Quantity object has only multiplicative units.
        """
        return not self._get_non_multiplicative_units()

    def _get_non_multiplicative_units(self):
        """Return a list of the of non-multiplicative units of the Quantity object
        """
        offset_units = [unit for unit in self._units.keys()
                        if not self._REGISTRY._units[unit].is_multiplicative]
        return offset_units

    def _get_delta_units(self):
        """Return list of delta units ot the Quantity object
        """
        delta_units = [u for u in self._units.keys() if u.startswith("delta_")]
        return delta_units

    def _has_compatible_delta(self, unit):
        """"Check if Quantity object has a delta_unit that is compatible with unit
        """
        deltas = self._get_delta_units()
        if 'delta_' + unit in deltas:
            return True
        else:  # Look for delta units with same dimension as the offset unit
            offset_unit_dim = self._REGISTRY._units[unit].reference
            for d in deltas:
                if self._REGISTRY._units[d].reference == offset_unit_dim:
                    return True
        return False

    def _ok_for_muldiv(self, no_offset_units=None):
        """Checks if Quantity object can be multiplied or divided

        :q: quantity object that is checked
        :no_offset_units: number of offset units in q
        """
        is_ok = True
        if no_offset_units is None:
            no_offset_units = len(self._get_non_multiplicative_units())
        if no_offset_units > 1:
            is_ok = False
        if no_offset_units == 1:
            if len(self._units) > 1:
                is_ok = False
            if (len(self._units) == 1
                    and not self._REGISTRY.autoconvert_offset_to_baseunit):
                is_ok = False
            if next(iter(self._units.values())) != 1:
                is_ok = False
        return is_ok


def build_quantity_class(registry, force_ndarray=False):

    class Quantity(_Quantity):
        pass

    Quantity._REGISTRY = registry
    Quantity.force_ndarray = force_ndarray

    return Quantity<|MERGE_RESOLUTION|>--- conflicted
+++ resolved
@@ -122,14 +122,11 @@
     def __format__(self, spec):
         spec = spec or self.default_format
 
-<<<<<<< HEAD
-        allf = plain_allf = '{0} {1}'
-=======
         if 'L' in spec:
-            allf = r'{0}\ {1}'
-        else:
-            allf = '{0} {1}'
->>>>>>> 4add3fc6
+            allf = plain_allf = r'{0}\ {1}'
+        else:
+            allf = plain_allf = '{0} {1}'
+
         mstr, ustr = None, None
 
         # If Compact is selected, do it at the beginning
