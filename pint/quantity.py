"""
    pint.quantity
    ~~~~~~~~~~~~~

    :copyright: 2016 by Pint Authors, see AUTHORS for more details.
    :license: BSD, see LICENSE for more details.
"""

from __future__ import annotations

import bisect
import contextlib
import copy
import datetime
import functools
import locale
import math
import numbers
import operator
import re
import warnings
from typing import (
    TYPE_CHECKING,
    Any,
    Callable,
    Dict,
    Generic,
    Iterable,
    Iterator,
    List,
    Optional,
    Sequence,
    Tuple,
    Type,
    TypeVar,
    Union,
    overload,
)

from ._typing import S, Shape, UnitLike, _MagnitudeType
from .compat import (
    HAS_NUMPY,
    _to_magnitude,
    babel_parse,
    compute,
    dask_array,
    eq,
    is_duck_array_type,
    is_upcast_type,
    ndarray,
    np,
    persist,
    visualize,
    zero_or_nan,
)
from .definitions import UnitDefinition
from .errors import (
    DimensionalityError,
    OffsetUnitCalculusError,
    PintTypeError,
    UnitStrippedWarning,
)
from .formatting import (
    _pretty_fmt_exponent,
    extract_custom_flags,
    ndarray_to_latex,
    remove_custom_flags,
    siunitx_format_unit,
)
from .numpy_func import (
    HANDLED_UFUNCS,
    copy_units_output_ufuncs,
    get_op_output_unit,
    matching_input_copy_units_output_ufuncs,
    matching_input_set_units_output_ufuncs,
    numpy_wrap,
    op_units_output_ufuncs,
    set_units_ufuncs,
)
from .util import (
    PrettyIPython,
    SharedRegistryObject,
    UnitsContainer,
    infer_base_unit,
    iterable,
    logger,
    to_units_container,
)

if TYPE_CHECKING:
    from . import Context, Unit
    from .registry import BaseRegistry
    from .unit import UnitsContainer as UnitsContainerT

    if HAS_NUMPY:
        import numpy as np  # noqa


class _Exception(Exception):  # pragma: no cover
    def __init__(self, internal):
        self.internal = internal


def reduce_dimensions(f):
    def wrapped(self, *args, **kwargs):
        result = f(self, *args, **kwargs)
        try:
            if result._REGISTRY.auto_reduce_dimensions:
                return result.to_reduced_units()
            else:
                return result
        except AttributeError:
            return result

    return wrapped


def ireduce_dimensions(f):
    def wrapped(self, *args, **kwargs):
        result = f(self, *args, **kwargs)
        try:
            if result._REGISTRY.auto_reduce_dimensions:
                result.ito_reduced_units()
        except AttributeError:
            pass
        return result

    return wrapped


def check_implemented(f):
    def wrapped(self, *args, **kwargs):
        other = args[0]
        if is_upcast_type(type(other)):
            return NotImplemented
        # pandas often gets to arrays of quantities [ Q_(1,"m"), Q_(2,"m")]
        # and expects Quantity * array[Quantity] should return NotImplemented
        elif isinstance(other, list) and other and isinstance(other[0], type(self)):
            return NotImplemented
        return f(self, *args, **kwargs)

    return wrapped


def method_wraps(numpy_func):
    if isinstance(numpy_func, str):
        numpy_func = getattr(np, numpy_func, None)

    def wrapper(func):
        func.__wrapped__ = numpy_func

        return func

    return wrapper


def check_dask_array(f):
    @functools.wraps(f)
    def wrapper(self, *args, **kwargs):
        if isinstance(self._magnitude, dask_array.Array):
            return f(self, *args, **kwargs)
        else:
            msg = "Method {} only implemented for objects of {}, not {}".format(
                f.__name__, dask_array.Array, self._magnitude.__class__
            )
            raise AttributeError(msg)

    return wrapper


@contextlib.contextmanager
def printoptions(*args, **kwargs):
    """Numpy printoptions context manager released with version 1.15.0
    https://docs.scipy.org/doc/numpy/reference/generated/numpy.printoptions.html
    """

    opts = np.get_printoptions()
    try:
        np.set_printoptions(*args, **kwargs)
        yield np.get_printoptions()
    finally:
        np.set_printoptions(**opts)


# Workaround to bypass dynamically generated Quantity with overload method
Magnitude = TypeVar("Magnitude")


class Quantity(PrettyIPython, SharedRegistryObject, Generic[_MagnitudeType]):
    """Implements a class to describe a physical quantity:
    the product of a numerical value and a unit of measurement.

    Parameters
    ----------
    value : str, pint.Quantity or any numeric type
        Value of the physical quantity to be created.
    units : UnitsContainer, str or pint.Quantity
        Units of the physical quantity to be created.

    Returns
    -------

    """

    #: Default formatting string.
    default_format: str = ""
    _magnitude: _MagnitudeType

    @property
    def force_ndarray(self) -> bool:
        return self._REGISTRY.force_ndarray

    @property
    def force_ndarray_like(self) -> bool:
        return self._REGISTRY.force_ndarray_like

    @property
    def UnitsContainer(self) -> Callable[..., UnitsContainerT]:
        return self._REGISTRY.UnitsContainer

    def __reduce__(self) -> tuple:
        """Allow pickling quantities. Since UnitRegistries are not pickled, upon
        unpickling the new object is always attached to the application registry.
        """
        from . import _unpickle_quantity

        # Note: type(self) would be a mistake as subclasses built by
        # build_quantity_class can't be pickled
        return _unpickle_quantity, (Quantity, self.magnitude, self._units)

    @overload
    def __new__(
        cls, value: str, units: Optional[UnitLike] = None
    ) -> Quantity[Magnitude]:
        ...

    @overload
    def __new__(  # type: ignore[misc]
        cls, value: Sequence, units: Optional[UnitLike] = None
    ) -> Quantity[np.ndarray]:
        ...

    @overload
    def __new__(
        cls, value: Quantity[Magnitude], units: Optional[UnitLike] = None
    ) -> Quantity[Magnitude]:
        ...

    @overload
    def __new__(
        cls, value: Magnitude, units: Optional[UnitLike] = None
    ) -> Quantity[Magnitude]:
        ...

    def __new__(cls, value, units=None):
        if is_upcast_type(type(value)):
            raise TypeError(f"Quantity cannot wrap upcast type {type(value)}")

        if units is None and isinstance(value, str) and value == "":
            raise ValueError(
                "Expression to parse as Quantity cannot be an empty string."
            )

        if units is None and isinstance(value, str):
            ureg = SharedRegistryObject.__new__(cls)._REGISTRY
            inst = ureg.parse_expression(value)
            return cls.__new__(cls, inst)

        if units is None and isinstance(value, cls):
            return copy.copy(value)

        inst = SharedRegistryObject().__new__(cls)
        if units is None:
            units = inst.UnitsContainer()
        else:
            if isinstance(units, (UnitsContainer, UnitDefinition)):
                units = units
            elif isinstance(units, str):
                units = inst._REGISTRY.parse_units(units)._units
            elif isinstance(units, SharedRegistryObject):
                if isinstance(units, Quantity) and units.magnitude != 1:
                    units = copy.copy(units)._units
                    logger.warning(
                        "Creating new Quantity using a non unity Quantity as units."
                    )
                else:
                    units = units._units
            else:
                raise TypeError(
                    "units must be of type str, Quantity or "
                    "UnitsContainer; not {}.".format(type(units))
                )
        if isinstance(value, cls):
            magnitude = value.to(units)._magnitude
        else:
            magnitude = _to_magnitude(
                value, inst.force_ndarray, inst.force_ndarray_like
            )
        inst._magnitude = magnitude
        inst._units = units

        inst.__used = False
        inst.__handling = None

        return inst

    @property
    def debug_used(self):
        return self.__used

    def __iter__(self: Quantity[Iterable[S]]) -> Iterator[S]:
        # Make sure that, if self.magnitude is not iterable, we raise TypeError as soon
        # as one calls iter(self) without waiting for the first element to be drawn from
        # the iterator
        it_magnitude = iter(self.magnitude)

        def it_outer():
            for element in it_magnitude:
                yield self.__class__(element, self._units)

        return it_outer()

    def __copy__(self) -> Quantity[_MagnitudeType]:
        ret = self.__class__(copy.copy(self._magnitude), self._units)
        ret.__used = self.__used
        return ret

    def __deepcopy__(self, memo) -> Quantity[_MagnitudeType]:
        ret = self.__class__(
            copy.deepcopy(self._magnitude, memo), copy.deepcopy(self._units, memo)
        )
        ret.__used = self.__used
        return ret

    def __str__(self) -> str:
        if self._REGISTRY.fmt_locale is not None:
            return self.format_babel()

        return format(self)

    def __bytes__(self) -> bytes:
        return str(self).encode(locale.getpreferredencoding())

    def __repr__(self) -> str:
        if isinstance(self._magnitude, float):
            return f"<Quantity({self._magnitude:.9}, '{self._units}')>"
        else:
            return f"<Quantity({self._magnitude}, '{self._units}')>"

    def __hash__(self) -> int:
        self_base = self.to_base_units()
        if self_base.dimensionless:
            return hash(self_base.magnitude)
        else:
            return hash((self_base.__class__, self_base.magnitude, self_base.units))

    _exp_pattern = re.compile(r"([0-9]\.?[0-9]*)e(-?)\+?0*([0-9]+)")

    def __format__(self, spec: str) -> str:
        if self._REGISTRY.fmt_locale is not None:
            return self.format_babel(spec)

        spec = spec or self.default_format

        # If Compact is selected, do it at the beginning
        if "#" in spec:
            spec = spec.replace("#", "")
            obj = self.to_compact()
        else:
            obj = self

        if "L" in spec:
            allf = plain_allf = r"{}\ {}"
        elif "H" in spec:
            allf = plain_allf = "{} {}"
            if iterable(obj.magnitude):
                # Use HTML table instead of plain text template for array-likes
                allf = (
                    "<table><tbody>"
                    "<tr><th>Magnitude</th>"
                    "<td style='text-align:left;'>{}</td></tr>"
                    "<tr><th>Units</th><td style='text-align:left;'>{}</td></tr>"
                    "</tbody></table>"
                )
        else:
            allf = plain_allf = "{} {}"

        if "Lx" in spec:
            # the LaTeX siunitx code
            spec = spec.replace("Lx", "")
            # TODO: add support for extracting options
            opts = ""
            ustr = siunitx_format_unit(obj.units._units, obj._REGISTRY)
            allf = r"\SI[%s]{{{}}}{{{}}}" % opts
        else:
            # Hand off to unit formatting
            uspec = extract_custom_flags(spec)
            ustr = format(obj.units, uspec)

        mspec = remove_custom_flags(spec)
        if "H" in spec:
            # HTML formatting
            if hasattr(obj.magnitude, "_repr_html_"):
                # If magnitude has an HTML repr, nest it within Pint's
                mstr = obj.magnitude._repr_html_()
            else:
                if isinstance(self.magnitude, ndarray):
                    # Use custom ndarray text formatting with monospace font
                    formatter = "{{:{}}}".format(mspec)
                    # Need to override for scalars, which are detected as iterable,
                    # and don't respond to printoptions.
                    if self.magnitude.ndim == 0:
                        allf = plain_allf = "{} {}"
                        mstr = formatter.format(obj.magnitude)
                    else:
                        with printoptions(formatter={"float_kind": formatter.format}):
                            mstr = (
                                "<pre>"
                                + format(obj.magnitude).replace("\n", "<br>")
                                + "</pre>"
                            )
                elif not iterable(obj.magnitude):
                    # Use plain text for scalars
                    mstr = format(obj.magnitude, mspec)
                else:
                    # Use monospace font for other array-likes
                    mstr = (
                        "<pre>"
                        + format(obj.magnitude, mspec).replace("\n", "<br>")
                        + "</pre>"
                    )
        elif isinstance(self.magnitude, ndarray):
            if "L" in spec:
                # Use ndarray LaTeX special formatting
                mstr = ndarray_to_latex(obj.magnitude, mspec)
            else:
                # Use custom ndarray text formatting--need to handle scalars differently
                # since they don't respond to printoptions
                formatter = "{{:{}}}".format(mspec)
                if obj.magnitude.ndim == 0:
                    mstr = formatter.format(obj.magnitude)
                else:
                    with printoptions(formatter={"float_kind": formatter.format}):
                        mstr = format(obj.magnitude).replace("\n", "")
        else:
            mstr = format(obj.magnitude, mspec).replace("\n", "")

        if "L" in spec:
            mstr = self._exp_pattern.sub(r"\1\\times 10^{\2\3}", mstr)
        elif "H" in spec or "P" in spec:
            m = self._exp_pattern.match(mstr)
            _exp_formatter = (
                _pretty_fmt_exponent if "P" in spec else lambda s: f"<sup>{s}</sup>"
            )
            if m:
                exp = int(m.group(2) + m.group(3))
                mstr = self._exp_pattern.sub(r"\1×10" + _exp_formatter(exp), mstr)

        if allf == plain_allf and ustr.startswith("1 /"):
            # Write e.g. "3 / s" instead of "3 1 / s"
            ustr = ustr[2:]
        return allf.format(mstr, ustr).strip()

    def _repr_pretty_(self, p, cycle):
        if cycle:
            super()._repr_pretty_(p, cycle)
        else:
            p.pretty(self.magnitude)
            p.text(" ")
            p.pretty(self.units)

    def format_babel(self, spec: str = "", **kwspec: Any) -> str:
        spec = spec or self.default_format

        # standard cases
        if "#" in spec:
            spec = spec.replace("#", "")
            obj = self.to_compact()
        else:
            obj = self
        kwspec = dict(kwspec)
        if "length" in kwspec:
            kwspec["babel_length"] = kwspec.pop("length")

        loc = kwspec.get("locale", self._REGISTRY.fmt_locale)
        if loc is None:
            raise ValueError("Provide a `locale` value to localize translation.")

        kwspec["locale"] = babel_parse(loc)
        kwspec["babel_plural_form"] = kwspec["locale"].plural_form(obj.magnitude)
        return "{} {}".format(
            format(obj.magnitude, remove_custom_flags(spec)),
            obj.units.format_babel(spec, **kwspec),
        ).replace("\n", "")

    @property
    def magnitude(self) -> _MagnitudeType:
        """Quantity's magnitude. Long form for `m`"""
        return self._magnitude

    @property
    def m(self) -> _MagnitudeType:
        """Quantity's magnitude. Short form for `magnitude`"""
        return self._magnitude

    def m_as(self, units) -> _MagnitudeType:
        """Quantity's magnitude expressed in particular units.

        Parameters
        ----------
        units : pint.Quantity, str or dict
            destination units

        Returns
        -------

        """
        return self.to(units).magnitude

    @property
    def units(self) -> "Unit":
        """Quantity's units. Long form for `u`"""
        return self._REGISTRY.Unit(self._units)

    @property
    def u(self) -> "Unit":
        """Quantity's units. Short form for `units`"""
        return self._REGISTRY.Unit(self._units)

    @property
    def unitless(self) -> bool:
        """ """
        return not bool(self.to_root_units()._units)

    @property
    def dimensionless(self) -> bool:
        """ """
        tmp = self.to_root_units()

        return not bool(tmp.dimensionality)

    _dimensionality: Optional[UnitsContainerT] = None

    @property
    def dimensionality(self) -> UnitsContainerT:
        """
        Returns
        -------
        dict
            Dimensionality of the Quantity, e.g. ``{length: 1, time: -1}``
        """
        if self._dimensionality is None:
            self._dimensionality = self._REGISTRY._get_dimensionality(self._units)

        return self._dimensionality

    def check(self, dimension: UnitLike) -> bool:
        """Return true if the quantity's dimension matches passed dimension."""
        return self.dimensionality == self._REGISTRY.get_dimensionality(dimension)

    @classmethod
    def from_list(cls, quant_list: List[Quantity], units=None) -> Quantity[np.ndarray]:
        """Transforms a list of Quantities into an numpy.array quantity.
        If no units are specified, the unit of the first element will be used.
        Same as from_sequence.

        If units is not specified and list is empty, the unit cannot be determined
        and a ValueError is raised.

        Parameters
        ----------
        quant_list : list of pint.Quantity
            list of pint.Quantity
        units : UnitsContainer, str or pint.Quantity
            units of the physical quantity to be created (Default value = None)

        Returns
        -------
        pint.Quantity
        """
        return cls.from_sequence(quant_list, units=units)

    @classmethod
    def from_sequence(cls, seq: Sequence[Quantity], units=None) -> Quantity[np.ndarray]:
        """Transforms a sequence of Quantities into an numpy.array quantity.
        If no units are specified, the unit of the first element will be used.

        If units is not specified and sequence is empty, the unit cannot be determined
        and a ValueError is raised.

        Parameters
        ----------
        seq : sequence of pint.Quantity
            sequence of pint.Quantity
        units : UnitsContainer, str or pint.Quantity
            units of the physical quantity to be created (Default value = None)

        Returns
        -------
        pint.Quantity
        """

        len_seq = len(seq)
        if units is None:
            if len_seq:
                units = seq[0].u
            else:
                raise ValueError("Cannot determine units from empty sequence!")

        a = np.empty(len_seq)

        for i, seq_i in enumerate(seq):
            a[i] = seq_i.m_as(units)
            # raises DimensionalityError if incompatible units are used in the sequence

        return cls(a, units)

    @classmethod
    def from_tuple(cls, tup):
        return cls(tup[0], cls._REGISTRY.UnitsContainer(tup[1]))

    def to_tuple(self) -> Tuple[_MagnitudeType, Tuple[Tuple[str]]]:
        return self.m, tuple(self._units.items())

    def compatible_units(self, *contexts):
        if contexts:
            with self._REGISTRY.context(*contexts):
                return self._REGISTRY.get_compatible_units(self._units)

        return self._REGISTRY.get_compatible_units(self._units)

    def is_compatible_with(
        self, other: Any, *contexts: Union[str, Context], **ctx_kwargs: Any
    ) -> bool:
        """check if the other object is compatible

        Parameters
        ----------
        other
            The object to check. Treated as dimensionless if not a
            Quantity, Unit or str.
        *contexts : str or pint.Context
            Contexts to use in the transformation.
        **ctx_kwargs :
            Values for the Context/s

        Returns
        -------
        bool
        """
<<<<<<< HEAD
        from .unit import Unit

        if contexts:
=======
        if contexts or self._REGISTRY._active_ctx:
>>>>>>> c6868370
            try:
                self.to(other, *contexts, **ctx_kwargs)
                return True
            except DimensionalityError:
                return False

        if isinstance(other, (Quantity, Unit)):
            return self.dimensionality == other.dimensionality

        if isinstance(other, str):
            return (
                self.dimensionality == self._REGISTRY.parse_units(other).dimensionality
            )

        return self.dimensionless

    def _convert_magnitude_not_inplace(self, other, *contexts, **ctx_kwargs):
        if contexts:
            with self._REGISTRY.context(*contexts, **ctx_kwargs):
                return self._REGISTRY.convert(self._magnitude, self._units, other)

        return self._REGISTRY.convert(self._magnitude, self._units, other)

    def _convert_magnitude(self, other, *contexts, **ctx_kwargs):
        if contexts:
            with self._REGISTRY.context(*contexts, **ctx_kwargs):
                return self._REGISTRY.convert(self._magnitude, self._units, other)

        return self._REGISTRY.convert(
            self._magnitude,
            self._units,
            other,
            inplace=is_duck_array_type(type(self._magnitude)),
        )

    def ito(self, other=None, *contexts, **ctx_kwargs) -> None:
        """Inplace rescale to different units.

        Parameters
        ----------
        other : pint.Quantity, str or dict
            Destination units. (Default value = None)
        *contexts : str or pint.Context
            Contexts to use in the transformation.
        **ctx_kwargs :
            Values for the Context/s
        """
        other = to_units_container(other, self._REGISTRY)

        self._magnitude = self._convert_magnitude(other, *contexts, **ctx_kwargs)
        self._units = other

        return None

    def to(self, other=None, *contexts, **ctx_kwargs) -> Quantity[_MagnitudeType]:
        """Return Quantity rescaled to different units.

        Parameters
        ----------
        other : pint.Quantity, str or dict
            destination units. (Default value = None)
        *contexts : str or pint.Context
            Contexts to use in the transformation.
        **ctx_kwargs :
            Values for the Context/s

        Returns
        -------
        pint.Quantity
        """
        other = to_units_container(other, self._REGISTRY)

        magnitude = self._convert_magnitude_not_inplace(other, *contexts, **ctx_kwargs)

        return self.__class__(magnitude, other)

    def ito_root_units(self) -> None:
        """Return Quantity rescaled to root units."""

        _, other = self._REGISTRY._get_root_units(self._units)

        self._magnitude = self._convert_magnitude(other)
        self._units = other

        return None

    def to_root_units(self) -> Quantity[_MagnitudeType]:
        """Return Quantity rescaled to root units."""

        _, other = self._REGISTRY._get_root_units(self._units)

        magnitude = self._convert_magnitude_not_inplace(other)

        return self.__class__(magnitude, other)

    def ito_base_units(self) -> None:
        """Return Quantity rescaled to base units."""

        _, other = self._REGISTRY._get_base_units(self._units)

        self._magnitude = self._convert_magnitude(other)
        self._units = other

        return None

    def to_base_units(self) -> Quantity[_MagnitudeType]:
        """Return Quantity rescaled to base units."""

        _, other = self._REGISTRY._get_base_units(self._units)

        magnitude = self._convert_magnitude_not_inplace(other)

        return self.__class__(magnitude, other)

    def ito_reduced_units(self) -> None:
        """Return Quantity scaled in place to reduced units, i.e. one unit per
        dimension. This will not reduce compound units (e.g., 'J/kg' will not
        be reduced to m**2/s**2), nor can it make use of contexts at this time.
        """

        # shortcuts in case we're dimensionless or only a single unit
        if self.dimensionless:
            return self.ito({})
        if len(self._units) == 1:
            return None

        newunits = self._units.copy()
        # loop through individual units and compare to each other unit
        # can we do better than a nested loop here?
        for unit1, exp in self._units.items():
            # make sure it wasn't already reduced to zero exponent on prior pass
            if unit1 not in newunits:
                continue
            for unit2 in newunits:
                if unit1 != unit2:
                    power = self._REGISTRY._get_dimensionality_ratio(unit1, unit2)
                    if power:
                        newunits = newunits.add(unit2, exp / power).remove([unit1])
                        break

        return self.ito(newunits)

    def to_reduced_units(self) -> Quantity[_MagnitudeType]:
        """Return Quantity scaled in place to reduced units, i.e. one unit per
        dimension. This will not reduce compound units (intentionally), nor
        can it make use of contexts at this time.
        """

        # can we make this more efficient?
        newq = copy.copy(self)
        newq.ito_reduced_units()
        return newq

    def to_compact(self, unit=None) -> Quantity[_MagnitudeType]:
        """ "Return Quantity rescaled to compact, human-readable units.

        To get output in terms of a different unit, use the unit parameter.


        Examples
        --------

        >>> import pint
        >>> ureg = pint.UnitRegistry()
        >>> (200e-9*ureg.s).to_compact()
        <Quantity(200.0, 'nanosecond')>
        >>> (1e-2*ureg('kg m/s^2')).to_compact('N')
        <Quantity(10.0, 'millinewton')>
        """

        if not isinstance(self.magnitude, numbers.Number):
            msg = (
                "to_compact applied to non numerical types "
                "has an undefined behavior."
            )
            w = RuntimeWarning(msg)
            warnings.warn(w, stacklevel=2)
            return self

        if (
            self.unitless
            or self.magnitude == 0
            or math.isnan(self.magnitude)
            or math.isinf(self.magnitude)
        ):
            return self

        SI_prefixes: Dict[int, str] = {}
        for prefix in self._REGISTRY._prefixes.values():
            try:
                scale = prefix.converter.scale
                # Kludgy way to check if this is an SI prefix
                log10_scale = int(math.log10(scale))
                if log10_scale == math.log10(scale):
                    SI_prefixes[log10_scale] = prefix.name
            except Exception:
                SI_prefixes[0] = ""

        SI_prefixes_list = sorted(SI_prefixes.items())
        SI_powers = [item[0] for item in SI_prefixes_list]
        SI_bases = [item[1] for item in SI_prefixes_list]

        if unit is None:
            unit = infer_base_unit(self)
        else:
            unit = infer_base_unit(self.__class__(1, unit))

        q_base = self.to(unit)

        magnitude = q_base.magnitude

        units = list(q_base._units.items())
        units_numerator = [a for a in units if a[1] > 0]

        if len(units_numerator) > 0:
            unit_str, unit_power = units_numerator[0]
        else:
            unit_str, unit_power = units[0]

        if unit_power > 0:
            power = math.floor(math.log10(abs(magnitude)) / unit_power / 3) * 3
        else:
            power = math.ceil(math.log10(abs(magnitude)) / unit_power / 3) * 3

        index = bisect.bisect_left(SI_powers, power)

        if index >= len(SI_bases):
            index = -1

        prefix_str = SI_bases[index]

        new_unit_str = prefix_str + unit_str
        new_unit_container = q_base._units.rename(unit_str, new_unit_str)

        return self.to(new_unit_container)

    # Mathematical operations
    def __int__(self) -> int:
        if self.dimensionless:
            return int(self._convert_magnitude_not_inplace(UnitsContainer()))
        raise DimensionalityError(self._units, "dimensionless")

    def __float__(self) -> float:
        if self.dimensionless:
            return float(self._convert_magnitude_not_inplace(UnitsContainer()))
        raise DimensionalityError(self._units, "dimensionless")

    def __complex__(self) -> complex:
        if self.dimensionless:
            return complex(self._convert_magnitude_not_inplace(UnitsContainer()))
        raise DimensionalityError(self._units, "dimensionless")

    @check_implemented
    def _iadd_sub(self, other, op):
        """Perform addition or subtraction operation in-place and return the result.

        Parameters
        ----------
        other : pint.Quantity or any type accepted by :func:`_to_magnitude`
            object to be added to / subtracted from self
        op : function
            operator function (e.g. operator.add, operator.isub)

        """
        if not self._check(other):
            # other not from same Registry or not a Quantity
            try:
                other_magnitude = _to_magnitude(
                    other, self.force_ndarray, self.force_ndarray_like
                )
            except PintTypeError:
                raise
            except TypeError:
                return NotImplemented
            if zero_or_nan(other, True):
                # If the other value is 0 (but not Quantity 0)
                # do the operation without checking units.
                # We do the calculation instead of just returning the same
                # value to enforce any shape checking and type casting due to
                # the operation.
                self._magnitude = op(self._magnitude, other_magnitude)
            elif self.dimensionless:
                self.ito(self.UnitsContainer())
                self._magnitude = op(self._magnitude, other_magnitude)
            else:
                raise DimensionalityError(self._units, "dimensionless")
            return self

        if not self.dimensionality == other.dimensionality:
            raise DimensionalityError(
                self._units, other._units, self.dimensionality, other.dimensionality
            )

        # Next we define some variables to make if-clauses more readable.
        self_non_mul_units = self._get_non_multiplicative_units()
        is_self_multiplicative = len(self_non_mul_units) == 0
        if len(self_non_mul_units) == 1:
            self_non_mul_unit = self_non_mul_units[0]
        other_non_mul_units = other._get_non_multiplicative_units()
        is_other_multiplicative = len(other_non_mul_units) == 0
        if len(other_non_mul_units) == 1:
            other_non_mul_unit = other_non_mul_units[0]

        # Presence of non-multiplicative units gives rise to several cases.
        if is_self_multiplicative and is_other_multiplicative:
            if self._units == other._units:
                self._magnitude = op(self._magnitude, other._magnitude)
            # If only self has a delta unit, other determines unit of result.
            elif self._get_delta_units() and not other._get_delta_units():
                self._magnitude = op(
                    self._convert_magnitude(other._units), other._magnitude
                )
                self._units = other._units
            else:
                self._magnitude = op(self._magnitude, other.to(self._units)._magnitude)

        elif (
            op == operator.isub
            and len(self_non_mul_units) == 1
            and self._units[self_non_mul_unit] == 1
            and not other._has_compatible_delta(self_non_mul_unit)
        ):
            if self._units == other._units:
                self._magnitude = op(self._magnitude, other._magnitude)
            else:
                self._magnitude = op(self._magnitude, other.to(self._units)._magnitude)
            self._units = self._units.rename(
                self_non_mul_unit, "delta_" + self_non_mul_unit
            )

        elif (
            op == operator.isub
            and len(other_non_mul_units) == 1
            and other._units[other_non_mul_unit] == 1
            and not self._has_compatible_delta(other_non_mul_unit)
        ):
            # we convert to self directly since it is multiplicative
            self._magnitude = op(self._magnitude, other.to(self._units)._magnitude)

        elif (
            len(self_non_mul_units) == 1
            # order of the dimension of offset unit == 1 ?
            and self._units[self_non_mul_unit] == 1
            and other._has_compatible_delta(self_non_mul_unit)
        ):
            # Replace offset unit in self by the corresponding delta unit.
            # This is done to prevent a shift by offset in the to()-call.
            tu = self._units.rename(self_non_mul_unit, "delta_" + self_non_mul_unit)
            self._magnitude = op(self._magnitude, other.to(tu)._magnitude)
        elif (
            len(other_non_mul_units) == 1
            # order of the dimension of offset unit == 1 ?
            and other._units[other_non_mul_unit] == 1
            and self._has_compatible_delta(other_non_mul_unit)
        ):
            # Replace offset unit in other by the corresponding delta unit.
            # This is done to prevent a shift by offset in the to()-call.
            tu = other._units.rename(other_non_mul_unit, "delta_" + other_non_mul_unit)
            self._magnitude = op(self._convert_magnitude(tu), other._magnitude)
            self._units = other._units
        else:
            raise OffsetUnitCalculusError(self._units, other._units)

        return self

    @check_implemented
    def _add_sub(self, other, op):
        """Perform addition or subtraction operation and return the result.

        Parameters
        ----------
        other : pint.Quantity or any type accepted by :func:`_to_magnitude`
            object to be added to / subtracted from self
        op : function
            operator function (e.g. operator.add, operator.isub)
        """
        if not self._check(other):
            # other not from same Registry or not a Quantity
            if zero_or_nan(other, True):
                # If the other value is 0 or NaN (but not a Quantity)
                # do the operation without checking units.
                # We do the calculation instead of just returning the same
                # value to enforce any shape checking and type casting due to
                # the operation.
                units = self._units
                magnitude = op(
                    self._magnitude,
                    _to_magnitude(other, self.force_ndarray, self.force_ndarray_like),
                )
            elif self.dimensionless:
                units = self.UnitsContainer()
                magnitude = op(
                    self.to(units)._magnitude,
                    _to_magnitude(other, self.force_ndarray, self.force_ndarray_like),
                )
            else:
                raise DimensionalityError(self._units, "dimensionless")
            return self.__class__(magnitude, units)

        if not self.dimensionality == other.dimensionality:
            raise DimensionalityError(
                self._units, other._units, self.dimensionality, other.dimensionality
            )

        # Next we define some variables to make if-clauses more readable.
        self_non_mul_units = self._get_non_multiplicative_units()
        is_self_multiplicative = len(self_non_mul_units) == 0
        if len(self_non_mul_units) == 1:
            self_non_mul_unit = self_non_mul_units[0]
        other_non_mul_units = other._get_non_multiplicative_units()
        is_other_multiplicative = len(other_non_mul_units) == 0
        if len(other_non_mul_units) == 1:
            other_non_mul_unit = other_non_mul_units[0]

        # Presence of non-multiplicative units gives rise to several cases.
        if is_self_multiplicative and is_other_multiplicative:
            if self._units == other._units:
                magnitude = op(self._magnitude, other._magnitude)
                units = self._units
            # If only self has a delta unit, other determines unit of result.
            elif self._get_delta_units() and not other._get_delta_units():
                magnitude = op(
                    self._convert_magnitude_not_inplace(other._units), other._magnitude
                )
                units = other._units
            else:
                units = self._units
                magnitude = op(self._magnitude, other.to(self._units).magnitude)

        elif (
            op == operator.sub
            and len(self_non_mul_units) == 1
            and self._units[self_non_mul_unit] == 1
            and not other._has_compatible_delta(self_non_mul_unit)
        ):
            if self._units == other._units:
                magnitude = op(self._magnitude, other._magnitude)
            else:
                magnitude = op(self._magnitude, other.to(self._units)._magnitude)
            units = self._units.rename(self_non_mul_unit, "delta_" + self_non_mul_unit)

        elif (
            op == operator.sub
            and len(other_non_mul_units) == 1
            and other._units[other_non_mul_unit] == 1
            and not self._has_compatible_delta(other_non_mul_unit)
        ):
            # we convert to self directly since it is multiplicative
            magnitude = op(self._magnitude, other.to(self._units)._magnitude)
            units = self._units

        elif (
            len(self_non_mul_units) == 1
            # order of the dimension of offset unit == 1 ?
            and self._units[self_non_mul_unit] == 1
            and other._has_compatible_delta(self_non_mul_unit)
        ):
            # Replace offset unit in self by the corresponding delta unit.
            # This is done to prevent a shift by offset in the to()-call.
            tu = self._units.rename(self_non_mul_unit, "delta_" + self_non_mul_unit)
            magnitude = op(self._magnitude, other.to(tu).magnitude)
            units = self._units
        elif (
            len(other_non_mul_units) == 1
            # order of the dimension of offset unit == 1 ?
            and other._units[other_non_mul_unit] == 1
            and self._has_compatible_delta(other_non_mul_unit)
        ):
            # Replace offset unit in other by the corresponding delta unit.
            # This is done to prevent a shift by offset in the to()-call.
            tu = other._units.rename(other_non_mul_unit, "delta_" + other_non_mul_unit)
            magnitude = op(self._convert_magnitude_not_inplace(tu), other._magnitude)
            units = other._units
        else:
            raise OffsetUnitCalculusError(self._units, other._units)

        return self.__class__(magnitude, units)

    @overload
    def __iadd__(self, other: datetime.datetime) -> datetime.timedelta:  # type: ignore[misc]
        ...

    @overload
    def __iadd__(self, other) -> Quantity[_MagnitudeType]:
        ...

    def __iadd__(self, other):
        if isinstance(other, datetime.datetime):
            return self.to_timedelta() + other
        elif is_duck_array_type(type(self._magnitude)):
            return self._iadd_sub(other, operator.iadd)
        else:
            return self._add_sub(other, operator.add)

    def __add__(self, other):
        if isinstance(other, datetime.datetime):
            return self.to_timedelta() + other
        else:
            return self._add_sub(other, operator.add)

    __radd__ = __add__

    def __isub__(self, other):
        if is_duck_array_type(type(self._magnitude)):
            return self._iadd_sub(other, operator.isub)
        else:
            return self._add_sub(other, operator.sub)

    def __sub__(self, other):
        return self._add_sub(other, operator.sub)

    def __rsub__(self, other):
        if isinstance(other, datetime.datetime):
            return other - self.to_timedelta()
        else:
            return -self._add_sub(other, operator.sub)

    @check_implemented
    @ireduce_dimensions
    def _imul_div(self, other, magnitude_op, units_op=None):
        """Perform multiplication or division operation in-place and return the
        result.

        Parameters
        ----------
        other : pint.Quantity or any type accepted by :func:`_to_magnitude`
            object to be multiplied/divided with self
        magnitude_op : function
            operator function to perform on the magnitudes
            (e.g. operator.mul)
        units_op : function or None
            operator function to perform on the units; if None,
            *magnitude_op* is used (Default value = None)

        Returns
        -------

        """
        if units_op is None:
            units_op = magnitude_op

        offset_units_self = self._get_non_multiplicative_units()
        no_offset_units_self = len(offset_units_self)

        if not self._check(other):

            if not self._ok_for_muldiv(no_offset_units_self):
                raise OffsetUnitCalculusError(self._units, getattr(other, "units", ""))
            if len(offset_units_self) == 1:
                if self._units[offset_units_self[0]] != 1 or magnitude_op not in [
                    operator.mul,
                    operator.imul,
                ]:
                    raise OffsetUnitCalculusError(
                        self._units, getattr(other, "units", "")
                    )
            try:
                other_magnitude = _to_magnitude(
                    other, self.force_ndarray, self.force_ndarray_like
                )
            except PintTypeError:
                raise
            except TypeError:
                return NotImplemented
            self._magnitude = magnitude_op(self._magnitude, other_magnitude)
            self._units = units_op(self._units, self.UnitsContainer())
            return self

        if isinstance(other, self._REGISTRY.Unit):
            other = 1 * other

        if not self._ok_for_muldiv(no_offset_units_self):
            raise OffsetUnitCalculusError(self._units, other._units)
        elif no_offset_units_self == 1 and len(self._units) == 1:
            self.ito_root_units()

        no_offset_units_other = len(other._get_non_multiplicative_units())

        if not other._ok_for_muldiv(no_offset_units_other):
            raise OffsetUnitCalculusError(self._units, other._units)
        elif no_offset_units_other == 1 and len(other._units) == 1:
            other.ito_root_units()

        self._magnitude = magnitude_op(self._magnitude, other._magnitude)
        self._units = units_op(self._units, other._units)

        return self

    @check_implemented
    @ireduce_dimensions
    def _mul_div(self, other, magnitude_op, units_op=None):
        """Perform multiplication or division operation and return the result.

        Parameters
        ----------
        other : pint.Quantity or any type accepted by :func:`_to_magnitude`
            object to be multiplied/divided with self
        magnitude_op : function
            operator function to perform on the magnitudes
            (e.g. operator.mul)
        units_op : function or None
            operator function to perform on the units; if None,
            *magnitude_op* is used (Default value = None)

        Returns
        -------

        """
        if units_op is None:
            units_op = magnitude_op

        offset_units_self = self._get_non_multiplicative_units()
        no_offset_units_self = len(offset_units_self)

        if not self._check(other):

            if not self._ok_for_muldiv(no_offset_units_self):
                raise OffsetUnitCalculusError(self._units, getattr(other, "units", ""))
            if len(offset_units_self) == 1:
                if self._units[offset_units_self[0]] != 1 or magnitude_op not in [
                    operator.mul,
                    operator.imul,
                ]:
                    raise OffsetUnitCalculusError(
                        self._units, getattr(other, "units", "")
                    )
            try:
                other_magnitude = _to_magnitude(
                    other, self.force_ndarray, self.force_ndarray_like
                )
            except PintTypeError:
                raise
            except TypeError:
                return NotImplemented

            magnitude = magnitude_op(self._magnitude, other_magnitude)
            units = units_op(self._units, self.UnitsContainer())

            return self.__class__(magnitude, units)

        if isinstance(other, self._REGISTRY.Unit):
            other = 1 * other

        new_self = self

        if not self._ok_for_muldiv(no_offset_units_self):
            raise OffsetUnitCalculusError(self._units, other._units)
        elif no_offset_units_self == 1 and len(self._units) == 1:
            new_self = self.to_root_units()

        no_offset_units_other = len(other._get_non_multiplicative_units())

        if not other._ok_for_muldiv(no_offset_units_other):
            raise OffsetUnitCalculusError(self._units, other._units)
        elif no_offset_units_other == 1 and len(other._units) == 1:
            other = other.to_root_units()

        magnitude = magnitude_op(new_self._magnitude, other._magnitude)
        units = units_op(new_self._units, other._units)

        return self.__class__(magnitude, units)

    def __imul__(self, other):
        if is_duck_array_type(type(self._magnitude)):
            return self._imul_div(other, operator.imul)
        else:
            return self._mul_div(other, operator.mul)

    def __mul__(self, other):
        return self._mul_div(other, operator.mul)

    __rmul__ = __mul__

    def __matmul__(self, other):
        return np.matmul(self, other)

    __rmatmul__ = __matmul__

    def __itruediv__(self, other):
        if is_duck_array_type(type(self._magnitude)):
            return self._imul_div(other, operator.itruediv)
        else:
            return self._mul_div(other, operator.truediv)

    def __truediv__(self, other):
        return self._mul_div(other, operator.truediv)

    def __rtruediv__(self, other):
        try:
            other_magnitude = _to_magnitude(
                other, self.force_ndarray, self.force_ndarray_like
            )
        except PintTypeError:
            raise
        except TypeError:
            return NotImplemented

        no_offset_units_self = len(self._get_non_multiplicative_units())
        if not self._ok_for_muldiv(no_offset_units_self):
            raise OffsetUnitCalculusError(self._units, "")
        elif no_offset_units_self == 1 and len(self._units) == 1:
            self = self.to_root_units()

        return self.__class__(other_magnitude / self._magnitude, 1 / self._units)

    __div__ = __truediv__
    __rdiv__ = __rtruediv__
    __idiv__ = __itruediv__

    def __ifloordiv__(self, other):
        if self._check(other):
            self._magnitude //= other.to(self._units)._magnitude
        elif self.dimensionless:
            self._magnitude = self.to("")._magnitude // other
        else:
            raise DimensionalityError(self._units, "dimensionless")
        self._units = self.UnitsContainer({})
        return self

    @check_implemented
    def __floordiv__(self, other):
        if self._check(other):
            magnitude = self._magnitude // other.to(self._units)._magnitude
        elif self.dimensionless:
            magnitude = self.to("")._magnitude // other
        else:
            raise DimensionalityError(self._units, "dimensionless")
        return self.__class__(magnitude, self.UnitsContainer({}))

    @check_implemented
    def __rfloordiv__(self, other):
        if self._check(other):
            magnitude = other._magnitude // self.to(other._units)._magnitude
        elif self.dimensionless:
            magnitude = other // self.to("")._magnitude
        else:
            raise DimensionalityError(self._units, "dimensionless")
        return self.__class__(magnitude, self.UnitsContainer({}))

    @check_implemented
    def __imod__(self, other):
        if not self._check(other):
            other = self.__class__(other, self.UnitsContainer({}))
        self._magnitude %= other.to(self._units)._magnitude
        return self

    @check_implemented
    def __mod__(self, other):
        if not self._check(other):
            other = self.__class__(other, self.UnitsContainer({}))
        magnitude = self._magnitude % other.to(self._units)._magnitude
        return self.__class__(magnitude, self._units)

    @check_implemented
    def __rmod__(self, other):
        if self._check(other):
            magnitude = other._magnitude % self.to(other._units)._magnitude
            return self.__class__(magnitude, other._units)
        elif self.dimensionless:
            magnitude = other % self.to("")._magnitude
            return self.__class__(magnitude, self.UnitsContainer({}))
        else:
            raise DimensionalityError(self._units, "dimensionless")

    @check_implemented
    def __divmod__(self, other):
        if not self._check(other):
            other = self.__class__(other, self.UnitsContainer({}))
        q, r = divmod(self._magnitude, other.to(self._units)._magnitude)
        return (
            self.__class__(q, self.UnitsContainer({})),
            self.__class__(r, self._units),
        )

    @check_implemented
    def __rdivmod__(self, other):
        if self._check(other):
            q, r = divmod(other._magnitude, self.to(other._units)._magnitude)
            unit = other._units
        elif self.dimensionless:
            q, r = divmod(other, self.to("")._magnitude)
            unit = self.UnitsContainer({})
        else:
            raise DimensionalityError(self._units, "dimensionless")
        return (self.__class__(q, self.UnitsContainer({})), self.__class__(r, unit))

    @check_implemented
    def __ipow__(self, other):
        if not is_duck_array_type(type(self._magnitude)):
            return self.__pow__(other)

        try:
            _to_magnitude(other, self.force_ndarray, self.force_ndarray_like)
        except PintTypeError:
            raise
        except TypeError:
            return NotImplemented
        else:
            if not self._ok_for_muldiv:
                raise OffsetUnitCalculusError(self._units)

            if is_duck_array_type(type(getattr(other, "_magnitude", other))):
                # arrays are refused as exponent, because they would create
                # len(array) quantities of len(set(array)) different units
                # unless the base is dimensionless. Ensure dimensionless
                # units are reduced to "dimensionless".
                # Note: this will strip Units of degrees or radians from Quantity
                if self.dimensionless:
                    if getattr(other, "dimensionless", False):
                        self._magnitude = self.m_as("") ** other.m_as("")
                        self._units = self.UnitsContainer()
                        return self
                    elif not getattr(other, "dimensionless", True):
                        raise DimensionalityError(other._units, "dimensionless")
                    else:
                        self._magnitude = self.m_as("") ** other
                        self._units = self.UnitsContainer()
                        return self
                elif np.size(other) > 1:
                    raise DimensionalityError(
                        self._units,
                        "dimensionless",
                        extra_msg=". Quantity array exponents are only allowed if the "
                        "base is dimensionless",
                    )

            if other == 1:
                return self
            elif other == 0:
                self._units = self.UnitsContainer()
            else:
                if not self._is_multiplicative:
                    if self._REGISTRY.autoconvert_offset_to_baseunit:
                        self.ito_base_units()
                    else:
                        raise OffsetUnitCalculusError(self._units)

                if getattr(other, "dimensionless", False):
                    other = other.to_base_units().magnitude
                    self._units **= other
                elif not getattr(other, "dimensionless", True):
                    raise DimensionalityError(self._units, "dimensionless")
                else:
                    self._units **= other

            self._magnitude **= _to_magnitude(
                other, self.force_ndarray, self.force_ndarray_like
            )
            return self

    @check_implemented
    def __pow__(self, other) -> Quantity[_MagnitudeType]:
        try:
            _to_magnitude(other, self.force_ndarray, self.force_ndarray_like)
        except PintTypeError:
            raise
        except TypeError:
            return NotImplemented
        else:
            if not self._ok_for_muldiv:
                raise OffsetUnitCalculusError(self._units)

            if is_duck_array_type(type(getattr(other, "_magnitude", other))):
                # arrays are refused as exponent, because they would create
                # len(array) quantities of len(set(array)) different units
                # unless the base is dimensionless.
                # Note: this will strip Units of degrees or radians from Quantity
                if self.dimensionless:
                    if getattr(other, "dimensionless", False):
                        return self.__class__(
                            self._convert_magnitude_not_inplace(self.UnitsContainer())
                            ** other.m_as("")
                        )
                    elif not getattr(other, "dimensionless", True):
                        raise DimensionalityError(other._units, "dimensionless")
                    else:
                        return self.__class__(
                            self._convert_magnitude_not_inplace(self.UnitsContainer())
                            ** other
                        )
                elif np.size(other) > 1:
                    raise DimensionalityError(
                        self._units,
                        "dimensionless",
                        extra_msg=". Quantity array exponents are only allowed if the "
                        "base is dimensionless",
                    )

            new_self = self
            if other == 1:
                return self
            elif other == 0:
                exponent = 0
                units = self.UnitsContainer()
            else:
                if not self._is_multiplicative:
                    if self._REGISTRY.autoconvert_offset_to_baseunit:
                        new_self = self.to_root_units()
                    else:
                        raise OffsetUnitCalculusError(self._units)

                if getattr(other, "dimensionless", False):
                    exponent = other.to_root_units().magnitude
                    units = new_self._units ** exponent
                elif not getattr(other, "dimensionless", True):
                    raise DimensionalityError(other._units, "dimensionless")
                else:
                    exponent = _to_magnitude(
                        other, force_ndarray=False, force_ndarray_like=False
                    )
                    units = new_self._units ** exponent

            magnitude = new_self._magnitude ** exponent
            return self.__class__(magnitude, units)

    @check_implemented
    def __rpow__(self, other) -> Quantity[_MagnitudeType]:
        try:
            _to_magnitude(other, self.force_ndarray, self.force_ndarray_like)
        except PintTypeError:
            raise
        except TypeError:
            return NotImplemented
        else:
            if not self.dimensionless:
                raise DimensionalityError(self._units, "dimensionless")
            new_self = self.to_root_units()
            return other ** new_self._magnitude

    def __abs__(self) -> Quantity[_MagnitudeType]:
        return self.__class__(abs(self._magnitude), self._units)

    def __round__(self, ndigits: Optional[int] = 0) -> Quantity[int]:
        return self.__class__(round(self._magnitude, ndigits=ndigits), self._units)

    def __pos__(self) -> Quantity[_MagnitudeType]:
        return self.__class__(operator.pos(self._magnitude), self._units)

    def __neg__(self) -> Quantity[_MagnitudeType]:
        return self.__class__(operator.neg(self._magnitude), self._units)

    @check_implemented
    def __eq__(self, other):
        def bool_result(value):
            nonlocal other

            if not is_duck_array_type(type(self._magnitude)):
                return value

            if isinstance(other, Quantity):
                other = other._magnitude

            template, _ = np.broadcast_arrays(self._magnitude, other)
            return np.full_like(template, fill_value=value, dtype=np.bool_)

        # We compare to the base class of Quantity because
        # each Quantity class is unique.
        if not isinstance(other, Quantity):
            if zero_or_nan(other, True):
                # Handle the special case in which we compare to zero or NaN
                # (or an array of zeros or NaNs)
                if self._is_multiplicative:
                    # compare magnitude
                    return eq(self._magnitude, other, False)
                else:
                    # compare the magnitude after converting the
                    # non-multiplicative quantity to base units
                    if self._REGISTRY.autoconvert_offset_to_baseunit:
                        return eq(self.to_base_units()._magnitude, other, False)
                    else:
                        raise OffsetUnitCalculusError(self._units)

            if self.dimensionless:
                return eq(
                    self._convert_magnitude_not_inplace(self.UnitsContainer()),
                    other,
                    False,
                )

            return bool_result(False)

        # TODO: this might be expensive. Do we even need it?
        if eq(self._magnitude, 0, True) and eq(other._magnitude, 0, True):
            return bool_result(self.dimensionality == other.dimensionality)

        if self._units == other._units:
            return eq(self._magnitude, other._magnitude, False)

        try:
            return eq(
                self._convert_magnitude_not_inplace(other._units),
                other._magnitude,
                False,
            )
        except DimensionalityError:
            return bool_result(False)

    @check_implemented
    def __ne__(self, other):
        out = self.__eq__(other)
        if is_duck_array_type(type(out)):
            return np.logical_not(out)
        return not out

    @check_implemented
    def compare(self, other, op):
        if not isinstance(other, Quantity):
            if self.dimensionless:
                return op(
                    self._convert_magnitude_not_inplace(self.UnitsContainer()), other
                )
            elif zero_or_nan(other, True):
                # Handle the special case in which we compare to zero or NaN
                # (or an array of zeros or NaNs)
                if self._is_multiplicative:
                    # compare magnitude
                    return op(self._magnitude, other)
                else:
                    # compare the magnitude after converting the
                    # non-multiplicative quantity to base units
                    if self._REGISTRY.autoconvert_offset_to_baseunit:
                        return op(self.to_base_units()._magnitude, other)
                    else:
                        raise OffsetUnitCalculusError(self._units)
            else:
                raise ValueError("Cannot compare Quantity and {}".format(type(other)))

        # Registry equality check based on util.SharedRegistryObject
        if self._REGISTRY is not other._REGISTRY:
            mess = "Cannot operate with {} and {} of different registries."
            raise ValueError(
                mess.format(self.__class__.__name__, other.__class__.__name__)
            )

        if self._units == other._units:
            return op(self._magnitude, other._magnitude)
        if self.dimensionality != other.dimensionality:
            raise DimensionalityError(
                self._units, other._units, self.dimensionality, other.dimensionality
            )
        return op(self.to_root_units().magnitude, other.to_root_units().magnitude)

    __lt__ = lambda self, other: self.compare(other, op=operator.lt)
    __le__ = lambda self, other: self.compare(other, op=operator.le)
    __ge__ = lambda self, other: self.compare(other, op=operator.ge)
    __gt__ = lambda self, other: self.compare(other, op=operator.gt)

    def __bool__(self) -> bool:
        # Only cast when non-ambiguous (when multiplicative unit)
        if self._is_multiplicative:
            return bool(self._magnitude)
        else:
            raise ValueError("Boolean value of Quantity with offset unit is ambiguous.")

    __nonzero__ = __bool__

    # NumPy function/ufunc support
    __array_priority__ = 17

    def __array_ufunc__(self, ufunc, method, *inputs, **kwargs):
        if method != "__call__":
            # Only handle ufuncs as callables
            return NotImplemented

        # Replicate types from __array_function__
        types = set(
            type(arg)
            for arg in list(inputs) + list(kwargs.values())
            if hasattr(arg, "__array_ufunc__")
        )

        return numpy_wrap("ufunc", ufunc, inputs, kwargs, types)

    def __array_function__(self, func, types, args, kwargs):
        return numpy_wrap("function", func, args, kwargs, types)

    _wrapped_numpy_methods = ["flatten", "astype", "item"]

    def _numpy_method_wrap(self, func, *args, **kwargs):
        """Convenience method to wrap on the fly NumPy ndarray methods taking
        care of the units.
        """

        # Set input units if needed
        if func.__name__ in set_units_ufuncs:
            self.__ito_if_needed(set_units_ufuncs[func.__name__][0])

        value = func(*args, **kwargs)

        # Set output units as needed
        if func.__name__ in (
            matching_input_copy_units_output_ufuncs
            + copy_units_output_ufuncs
            + self._wrapped_numpy_methods
        ):
            output_unit = self._units
        elif func.__name__ in set_units_ufuncs:
            output_unit = set_units_ufuncs[func.__name__][1]
        elif func.__name__ in matching_input_set_units_output_ufuncs:
            output_unit = matching_input_set_units_output_ufuncs[func.__name__]
        elif func.__name__ in op_units_output_ufuncs:
            output_unit = get_op_output_unit(
                op_units_output_ufuncs[func.__name__],
                self.units,
                list(args) + list(kwargs.values()),
                self._magnitude.size,
            )
        else:
            output_unit = None

        if output_unit is not None:
            return self.__class__(value, output_unit)
        else:
            return value

    def __array__(self, t=None) -> np.ndarray:
        warnings.warn(
            "The unit of the quantity is stripped when downcasting to ndarray.",
            UnitStrippedWarning,
            stacklevel=2,
        )
        return _to_magnitude(self._magnitude, force_ndarray=True)

    def clip(self, min=None, max=None, out=None, **kwargs):

        if min is not None:
            if isinstance(min, self.__class__):
                min = min.to(self).magnitude
            elif self.dimensionless:
                pass
            else:
                raise DimensionalityError("dimensionless", self._units)

        if max is not None:
            if isinstance(max, self.__class__):
                max = max.to(self).magnitude
            elif self.dimensionless:
                pass
            else:
                raise DimensionalityError("dimensionless", self._units)
        return self.__class__(self.magnitude.clip(min, max, out, **kwargs), self._units)

    def fill(self: Quantity[np.ndarray], value) -> None:
        self._units = value._units
        return self.magnitude.fill(value.magnitude)

    def put(self: Quantity[np.ndarray], indices, values, mode="raise") -> None:
        if isinstance(values, self.__class__):
            values = values.to(self).magnitude
        elif self.dimensionless:
            values = self.__class__(values, "").to(self)
        else:
            raise DimensionalityError("dimensionless", self._units)
        self.magnitude.put(indices, values, mode)

    @property
    def real(self) -> Quantity[_MagnitudeType]:
        return self.__class__(self._magnitude.real, self._units)

    @property
    def imag(self) -> Quantity[_MagnitudeType]:
        return self.__class__(self._magnitude.imag, self._units)

    @property
    def T(self):
        return self.__class__(self._magnitude.T, self._units)

    @property
    def flat(self):
        for v in self._magnitude.flat:
            yield self.__class__(v, self._units)

    @property
    def shape(self) -> Shape:
        return self._magnitude.shape

    @shape.setter
    def shape(self, value):
        self._magnitude.shape = value

    def searchsorted(self, v, side="left", sorter=None):
        if isinstance(v, self.__class__):
            v = v.to(self).magnitude
        elif self.dimensionless:
            v = self.__class__(v, "").to(self)
        else:
            raise DimensionalityError("dimensionless", self._units)
        return self.magnitude.searchsorted(v, side)

    def dot(self, b):
        """Dot product of two arrays.

        Wraps np.dot().
        """

        return np.dot(self, b)

    @method_wraps("prod")
    def prod(self, *args, **kwargs):
        """Return the product of quantity elements over a given axis

        Wraps np.prod().
        """
        return np.prod(self, *args, **kwargs)

    def __ito_if_needed(self, to_units):
        if self.unitless and to_units == "radian":
            return

        self.ito(to_units)

    def __len__(self) -> int:
        return len(self._magnitude)

    def __getattr__(self, item) -> Any:
        if item.startswith("__array_"):
            # Handle array protocol attributes other than `__array__`
            raise AttributeError(f"Array protocol attribute {item} not available.")
        elif item in HANDLED_UFUNCS or item in self._wrapped_numpy_methods:
            magnitude_as_duck_array = _to_magnitude(
                self._magnitude, force_ndarray_like=True
            )
            try:
                attr = getattr(magnitude_as_duck_array, item)
                return functools.partial(self._numpy_method_wrap, attr)
            except AttributeError:
                raise AttributeError(
                    f"NumPy method {item} not available on {type(magnitude_as_duck_array)}"
                )
            except TypeError as exc:
                if "not callable" in str(exc):
                    raise AttributeError(
                        f"NumPy method {item} not callable on {type(magnitude_as_duck_array)}"
                    )
                else:
                    raise exc

        try:
            return getattr(self._magnitude, item)
        except AttributeError:
            raise AttributeError(
                "Neither Quantity object nor its magnitude ({}) "
                "has attribute '{}'".format(self._magnitude, item)
            )

    def __getitem__(self, key):
        try:
            return type(self)(self._magnitude[key], self._units)
        except PintTypeError:
            raise
        except TypeError:
            raise TypeError(
                "Neither Quantity object nor its magnitude ({})"
                "supports indexing".format(self._magnitude)
            )

    def __setitem__(self, key, value):
        try:
            if np.ma.is_masked(value) or math.isnan(value):
                self._magnitude[key] = value
                return
        except TypeError:
            pass

        try:
            if isinstance(value, self.__class__):
                factor = self.__class__(
                    value.magnitude, value._units / self._units
                ).to_root_units()
            else:
                factor = self.__class__(value, self._units ** (-1)).to_root_units()

            if isinstance(factor, self.__class__):
                if not factor.dimensionless:
                    raise DimensionalityError(
                        value,
                        self.units,
                        extra_msg=". Assign a quantity with the same dimensionality "
                        "or access the magnitude directly as "
                        f"`obj.magnitude[{key}] = {value}`.",
                    )
                self._magnitude[key] = factor.magnitude
            else:
                self._magnitude[key] = factor

        except PintTypeError:
            raise
        except TypeError as exc:
            raise TypeError(
                f"Neither Quantity object nor its magnitude ({self._magnitude}) "
                "supports indexing"
            ) from exc

    def tolist(self):
        units = self._units

        try:
            values = self._magnitude.tolist()
            if not isinstance(values, list):
                return self.__class__(values, units)

            return [
                self.__class__(value, units).tolist()
                if isinstance(value, list)
                else self.__class__(value, units)
                for value in self._magnitude.tolist()
            ]
        except AttributeError:
            raise AttributeError(
                f"Magnitude '{type(self._magnitude).__name__}' does not support tolist."
            )

    # Measurement support
    def plus_minus(self, error, relative=False):
        if isinstance(error, self.__class__):
            if relative:
                raise ValueError("{} is not a valid relative error.".format(error))
            error = error.to(self._units).magnitude
        else:
            if relative:
                error = error * abs(self.magnitude)

        return self._REGISTRY.Measurement(copy.copy(self.magnitude), error, self._units)

    def _get_unit_definition(self, unit: str) -> UnitDefinition:
        try:
            return self._REGISTRY._units[unit]
        except KeyError:
            # pint#1062: The __init__ method of this object added the unit to
            # UnitRegistry._units (e.g. units with prefix are added on the fly the
            # first time they're used) but the key was later removed, e.g. because
            # a Context with unit redefinitions was deactivated.
            self._REGISTRY.parse_units(unit)
            return self._REGISTRY._units[unit]

    # methods/properties that help for math operations with offset units
    @property
    def _is_multiplicative(self) -> bool:
        """Check if the Quantity object has only multiplicative units."""
        return not self._get_non_multiplicative_units()

    def _get_non_multiplicative_units(self) -> List[str]:
        """Return a list of the of non-multiplicative units of the Quantity object."""
        return [
            unit
            for unit in self._units
            if not self._get_unit_definition(unit).is_multiplicative
        ]

    def _get_delta_units(self) -> List[str]:
        """Return list of delta units ot the Quantity object."""
        return [u for u in self._units if u.startswith("delta_")]

    def _has_compatible_delta(self, unit: str) -> bool:
        """ "Check if Quantity object has a delta_unit that is compatible with unit"""
        deltas = self._get_delta_units()
        if "delta_" + unit in deltas:
            return True
        # Look for delta units with same dimension as the offset unit
        offset_unit_dim = self._get_unit_definition(unit).reference
        return any(
            self._get_unit_definition(d).reference == offset_unit_dim for d in deltas
        )

    def _ok_for_muldiv(self, no_offset_units=None) -> bool:
        """Checks if Quantity object can be multiplied or divided"""

        is_ok = True
        if no_offset_units is None:
            no_offset_units = len(self._get_non_multiplicative_units())
        if no_offset_units > 1:
            is_ok = False
        if no_offset_units == 1:
            if len(self._units) > 1:
                is_ok = False
            if (
                len(self._units) == 1
                and not self._REGISTRY.autoconvert_offset_to_baseunit
            ):
                is_ok = False
            if next(iter(self._units.values())) != 1:
                is_ok = False
        return is_ok

    def to_timedelta(self: Quantity[float]) -> datetime.timedelta:
        return datetime.timedelta(microseconds=self.to("microseconds").magnitude)

    # Dask.array.Array ducking
    def __dask_graph__(self):
        if isinstance(self._magnitude, dask_array.Array):
            return self._magnitude.__dask_graph__()
        else:
            return None

    def __dask_keys__(self):
        return self._magnitude.__dask_keys__()

    def __dask_tokenize__(self):
        from dask.base import tokenize

        return (Quantity, tokenize(self._magnitude), self.units)

    @property
    def __dask_optimize__(self):
        return dask_array.Array.__dask_optimize__

    @property
    def __dask_scheduler__(self):
        return dask_array.Array.__dask_scheduler__

    def __dask_postcompute__(self):
        func, args = self._magnitude.__dask_postcompute__()
        return self._dask_finalize, (func, args, self.units)

    def __dask_postpersist__(self):
        func, args = self._magnitude.__dask_postpersist__()
        return self._dask_finalize, (func, args, self.units)

    @staticmethod
    def _dask_finalize(results, func, args, units):
        values = func(results, *args)
        return Quantity(values, units)

    @check_dask_array
    def compute(self, **kwargs):
        """Compute the Dask array wrapped by pint.Quantity.

        Parameters
        ----------
        **kwargs : dict
            Any keyword arguments to pass to ``dask.compute``.

        Returns
        -------
        pint.Quantity
            A pint.Quantity wrapped numpy array.
        """
        (result,) = compute(self, **kwargs)
        return result

    @check_dask_array
    def persist(self, **kwargs):
        """Persist the Dask Array wrapped by pint.Quantity.

        Parameters
        ----------
        **kwargs : dict
            Any keyword arguments to pass to ``dask.persist``.

        Returns
        -------
        pint.Quantity
            A pint.Quantity wrapped Dask array.
        """
        (result,) = persist(self, **kwargs)
        return result

    @check_dask_array
    def visualize(self, **kwargs):
        """Produce a visual representation of the Dask graph.

        The graphviz library is required.

        Parameters
        ----------
        **kwargs : dict
            Any keyword arguments to pass to ``dask.visualize``.

        Returns
        -------

        """
        visualize(self, **kwargs)


_Quantity = Quantity


def build_quantity_class(registry: BaseRegistry) -> Type[Quantity]:
    class Quantity(_Quantity):
        _REGISTRY = registry

    return Quantity<|MERGE_RESOLUTION|>--- conflicted
+++ resolved
@@ -648,13 +648,9 @@
         -------
         bool
         """
-<<<<<<< HEAD
         from .unit import Unit
 
-        if contexts:
-=======
         if contexts or self._REGISTRY._active_ctx:
->>>>>>> c6868370
             try:
                 self.to(other, *contexts, **ctx_kwargs)
                 return True
