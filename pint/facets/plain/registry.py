--- conflicted
+++ resolved
@@ -433,40 +433,10 @@
         """Helper function to add a single definition,
         choosing the appropiate method by class.
         """
-<<<<<<< HEAD
         for cls in inspect.getmro(definition.__class__):
             if cls in self._adders:
                 adder_func = self._adders[cls]
                 break
-=======
-
-        if isinstance(definition, DimensionDefinition):
-            d, di = self._dimensions, None
-
-        elif isinstance(definition, UnitDefinition):
-            d, di = self._units, self._units_casei
-
-            # For a plain units, we need to define the related dimension
-            # (making sure there is only one to define)
-            if definition.is_base:
-                self._base_units.append(definition.name)
-
-                for dimension in definition.reference.keys():
-                    if dimension in self._dimensions:
-                        if dimension != "[]":
-                            raise DefinitionSyntaxError(
-                                "Only one unit per dimension can be a plain unit"
-                            )
-                        continue
-
-                    self.define(
-                        DimensionDefinition(dimension, "", (), None, None, True)
-                    )
-
-        elif isinstance(definition, PrefixDefinition):
-            d, di = self._prefixes, None
-
->>>>>>> 6923ea24
         else:
             raise TypeError(
                 f"No loader function defined " f"for {definition.__class__.__name__}"
@@ -534,6 +504,7 @@
 
     def _add_unit(self, definition: UnitDefinition):
         if definition.is_base:
+            self._base_units.append(definition.name)
             for dim_name in definition.reference.keys():
                 if dim_name not in self._dimensions:
                     self._add_dimension(DimensionDefinition(dim_name))
