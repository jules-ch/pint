"""
    pint.facets.plain.quantity
    ~~~~~~~~~~~~~~~~~~~~~~~~~

    :copyright: 2022 by Pint Authors, see AUTHORS for more details.
    :license: BSD, see LICENSE for more details.
"""

from __future__ import annotations


import copy
import datetime
import locale
import numbers
import operator
from typing import (
    TYPE_CHECKING,
    Any,
    Callable,
    overload,
    Generic,
    TypeVar,
    Optional,
    Union,
)
from collections.abc import Iterator, Sequence

from ..._typing import UnitLike, QuantityOrUnitLike, Magnitude, Scalar
from ...compat import (
    HAS_NUMPY,
    _to_magnitude,
    eq,
    is_duck_array_type,
    is_upcast_type,
    np,
    zero_or_nan,
)
from ...errors import DimensionalityError, OffsetUnitCalculusError, PintTypeError
from ...util import (
    PrettyIPython,
    SharedRegistryObject,
    UnitsContainer,
    logger,
    to_units_container,
)
from .definitions import UnitDefinition
from . import qto

if TYPE_CHECKING:
    from ..context import Context
    from .unit import PlainUnit as Unit
    from .unit import UnitsContainer as UnitsContainerT

    if HAS_NUMPY:
        import numpy as np  # noqa

<<<<<<< HEAD
try:
    import uncertainties.unumpy as unp
    from uncertainties import ufloat, UFloat
    HAS_UNCERTAINTIES = True
except ImportError:
    unp = np
    ufloat = Ufloat = None
    HAS_UNCERTAINTIES = False
=======
MagnitudeT = TypeVar("MagnitudeT", bound=Magnitude)
ScalarT = TypeVar("ScalarT", bound=Scalar)

T = TypeVar("T", bound=Magnitude)
>>>>>>> e60fe39e


def reduce_dimensions(f):
    def wrapped(self, *args, **kwargs):
        result = f(self, *args, **kwargs)
        try:
            if result._REGISTRY.autoconvert_to_preferred:
                result = result.to_preferred()
        except AttributeError:
            pass

        try:
            if result._REGISTRY.auto_reduce_dimensions:
                return result.to_reduced_units()
            else:
                return result
        except AttributeError:
            return result

    return wrapped


def ireduce_dimensions(f):
    def wrapped(self, *args, **kwargs):
        result = f(self, *args, **kwargs)
        try:
            if result._REGISTRY.autoconvert_to_preferred:
                result.ito_preferred()
        except AttributeError:
            pass

        try:
            if result._REGISTRY.auto_reduce_dimensions:
                result.ito_reduced_units()
        except AttributeError:
            pass
        return result

    return wrapped


def check_implemented(f):
    def wrapped(self, *args, **kwargs):
        other = args[0]
        if is_upcast_type(type(other)):
            return NotImplemented
        # pandas often gets to arrays of quantities [ Q_(1,"m"), Q_(2,"m")]
        # and expects PlainQuantity * array[PlainQuantity] should return NotImplemented
        elif isinstance(other, list) and other and isinstance(other[0], type(self)):
            return NotImplemented
        return f(self, *args, **kwargs)

    return wrapped


def method_wraps(numpy_func):
    if isinstance(numpy_func, str):
        numpy_func = getattr(np, numpy_func, None)

    def wrapper(func):
        func.__wrapped__ = numpy_func

        return func

    return wrapper


# TODO: remove all nonmultiplicative remnants


class PlainQuantity(Generic[MagnitudeT], PrettyIPython, SharedRegistryObject):
    """Implements a class to describe a physical quantity:
    the product of a numerical value and a unit of measurement.

    Parameters
    ----------
    value : str, pint.PlainQuantity or any numeric type
        Value of the physical quantity to be created.
    units : UnitsContainer, str or pint.PlainQuantity
        Units of the physical quantity to be created.

    Returns
    -------

    """

    #: Default formatting string.
    default_format: str = ""
    _magnitude: MagnitudeT

    @property
    def ndim(self) -> int:
        if isinstance(self.magnitude, numbers.Number):
            return 0
        return self.magnitude.ndim

    @property
    def force_ndarray(self) -> bool:
        return self._REGISTRY.force_ndarray

    @property
    def force_ndarray_like(self) -> bool:
        return self._REGISTRY.force_ndarray_like

    def __reduce__(self) -> tuple[type, Magnitude, UnitsContainer]:
        """Allow pickling quantities. Since UnitRegistries are not pickled, upon
        unpickling the new object is always attached to the application registry.
        """
        from pint import _unpickle_quantity

        # Note: type(self) would be a mistake as subclasses built by
        # dinamically can't be pickled
        # TODO: Check if this is still the case.
        return _unpickle_quantity, (PlainQuantity, self.magnitude, self._units)

    @overload
    def __new__(
        cls, value: MagnitudeT, units: Optional[UnitLike] = None
    ) -> PlainQuantity[MagnitudeT]:
        ...

    @overload
    def __new__(
        cls, value: str, units: Optional[UnitLike] = None
    ) -> PlainQuantity[Any]:
        ...

    @overload
    def __new__(  # type: ignore[misc]
        cls, value: Sequence[ScalarT], units: Optional[UnitLike] = None
    ) -> PlainQuantity[Any]:
        ...

    @overload
    def __new__(
        cls, value: PlainQuantity[Any], units: Optional[UnitLike] = None
    ) -> PlainQuantity[Any]:
        ...

    def __new__(cls, value, units=None):
        if is_upcast_type(type(value)):
            raise TypeError(f"PlainQuantity cannot wrap upcast type {type(value)}")

        if units is None and isinstance(value, str) and value == "":
            raise ValueError(
                "Expression to parse as PlainQuantity cannot be an empty string."
            )

        if units is None and isinstance(value, str):
            ureg = SharedRegistryObject.__new__(cls)._REGISTRY
            inst = ureg.parse_expression(value)
            return cls.__new__(cls, inst)

        if units is None and isinstance(value, cls):
            return copy.copy(value)

        inst = SharedRegistryObject().__new__(cls)
        if units is None:
            units = inst.UnitsContainer()
        else:
            if isinstance(units, (UnitsContainer, UnitDefinition)):
                units = units
            elif isinstance(units, str):
                units = inst._REGISTRY.parse_units(units)._units
            elif isinstance(units, SharedRegistryObject):
                if isinstance(units, PlainQuantity) and units.magnitude != 1:
                    units = copy.copy(units)._units
                    logger.warning(
                        "Creating new PlainQuantity using a non unity PlainQuantity as units."
                    )
                else:
                    units = units._units
            else:
                raise TypeError(
                    "units must be of type str, PlainQuantity or "
                    "UnitsContainer; not {}.".format(type(units))
                )
        if isinstance(value, cls):
            magnitude = value.to(units)._magnitude
        else:
            magnitude = _to_magnitude(
                value, inst.force_ndarray, inst.force_ndarray_like
            )
        inst._magnitude = magnitude
        inst._units = units

        return inst

    def __iter__(self: PlainQuantity[MagnitudeT]) -> Iterator[Any]:
        # Make sure that, if self.magnitude is not iterable, we raise TypeError as soon
        # as one calls iter(self) without waiting for the first element to be drawn from
        # the iterator
        it_magnitude = iter(self.magnitude)

        def it_outer():
            for element in it_magnitude:
                yield self.__class__(element, self._units)

        return it_outer()

    def __copy__(self) -> PlainQuantity[MagnitudeT]:
        ret = self.__class__(copy.copy(self._magnitude), self._units)
        return ret

    def __deepcopy__(self, memo) -> PlainQuantity[MagnitudeT]:
        ret = self.__class__(
            copy.deepcopy(self._magnitude, memo), copy.deepcopy(self._units, memo)
        )
        return ret

    def __str__(self) -> str:
        return str(self.magnitude) + " " + str(self.units)

    def __bytes__(self) -> bytes:
        return str(self).encode(locale.getpreferredencoding())

    def __repr__(self) -> str:
        if HAS_UNCERTAINTIES:
            if isinstance(self._magnitude, UFloat):
                return f"<Quantity({self._magnitude:.6}, '{self._units}')>"
            else:
                return f"<Quantity({self._magnitude}, '{self._units}')>"
        elif isinstance(self._magnitude, float):
            return f"<Quantity({self._magnitude:.9}, '{self._units}')>"

        return f"<Quantity({self._magnitude}, '{self._units}')>"

    def __hash__(self) -> int:
        self_base = self.to_base_units()
        if self_base.dimensionless:
            return hash(self_base.magnitude)

        return hash((self_base.__class__, self_base.magnitude, self_base.units))

    @property
    def magnitude(self) -> MagnitudeT:
        """PlainQuantity's magnitude. Long form for `m`"""
        return self._magnitude

    @property
    def m(self) -> MagnitudeT:
        """PlainQuantity's magnitude. Short form for `magnitude`"""
        return self._magnitude

    def m_as(self, units) -> MagnitudeT:
        """PlainQuantity's magnitude expressed in particular units.

        Parameters
        ----------
        units : pint.PlainQuantity, str or dict
            destination units

        Returns
        -------

        """
        return self.to(units).magnitude

    @property
    def units(self) -> Unit:
        """PlainQuantity's units. Long form for `u`"""
        return self._REGISTRY.Unit(self._units)

    @property
    def u(self) -> Unit:
        """PlainQuantity's units. Short form for `units`"""
        return self._REGISTRY.Unit(self._units)

    @property
    def unitless(self) -> bool:
        """ """
        return not bool(self.to_root_units()._units)

    @property
    def dimensionless(self) -> bool:
        """ """
        tmp = self.to_root_units()

        return not bool(tmp.dimensionality)

    _dimensionality: Optional[UnitsContainerT] = None

    @property
    def dimensionality(self) -> UnitsContainerT:
        """
        Returns
        -------
        dict
            Dimensionality of the PlainQuantity, e.g. ``{length: 1, time: -1}``
        """
        if self._dimensionality is None:
            self._dimensionality = self._REGISTRY._get_dimensionality(self._units)

        return self._dimensionality

    def check(self, dimension: UnitLike) -> bool:
        """Return true if the quantity's dimension matches passed dimension."""
        return self.dimensionality == self._REGISTRY.get_dimensionality(dimension)

    @classmethod
    def from_list(
        cls, quant_list: list[PlainQuantity[MagnitudeT]], units=None
    ) -> PlainQuantity[MagnitudeT]:
        """Transforms a list of Quantities into an numpy.array quantity.
        If no units are specified, the unit of the first element will be used.
        Same as from_sequence.

        If units is not specified and list is empty, the unit cannot be determined
        and a ValueError is raised.

        Parameters
        ----------
        quant_list : list of pint.PlainQuantity
            list of pint.PlainQuantity
        units : UnitsContainer, str or pint.PlainQuantity
            units of the physical quantity to be created (Default value = None)

        Returns
        -------
        pint.PlainQuantity
        """
        return cls.from_sequence(quant_list, units=units)

    @classmethod
    def from_sequence(
        cls, seq: Sequence[PlainQuantity[MagnitudeT]], units=None
    ) -> PlainQuantity[MagnitudeT]:
        """Transforms a sequence of Quantities into an numpy.array quantity.
        If no units are specified, the unit of the first element will be used.

        If units is not specified and sequence is empty, the unit cannot be determined
        and a ValueError is raised.

        Parameters
        ----------
        seq : sequence of pint.PlainQuantity
            sequence of pint.PlainQuantity
        units : UnitsContainer, str or pint.PlainQuantity
            units of the physical quantity to be created (Default value = None)

        Returns
        -------
        pint.PlainQuantity
        """

        len_seq = len(seq)
        if units is None:
            if len_seq:
                units = seq[0].u
            else:
                raise ValueError("Cannot determine units from empty sequence!")

        a = np.empty(len_seq)

        for i, seq_i in enumerate(seq):
            a[i] = seq_i.m_as(units)
            # raises DimensionalityError if incompatible units are used in the sequence

        return cls(a, units)

    @classmethod
    def from_tuple(cls, tup):
        return cls(tup[0], cls._REGISTRY.UnitsContainer(tup[1]))

    def to_tuple(self) -> tuple[MagnitudeT, tuple[tuple[str, ...]]]:
        return self.m, tuple(self._units.items())

    def compatible_units(self, *contexts):
        if contexts:
            with self._REGISTRY.context(*contexts):
                return self._REGISTRY.get_compatible_units(self._units)

        return self._REGISTRY.get_compatible_units(self._units)

    def is_compatible_with(
        self, other: Any, *contexts: Union[str, Context], **ctx_kwargs: Any
    ) -> bool:
        """check if the other object is compatible

        Parameters
        ----------
        other
            The object to check. Treated as dimensionless if not a
            PlainQuantity, Unit or str.
        *contexts : str or pint.Context
            Contexts to use in the transformation.
        **ctx_kwargs :
            Values for the Context/s

        Returns
        -------
        bool
        """
        from .unit import PlainUnit

        if contexts or self._REGISTRY._active_ctx:
            try:
                self.to(other, *contexts, **ctx_kwargs)
                return True
            except DimensionalityError:
                return False

        if isinstance(other, (PlainQuantity, PlainUnit)):
            return self.dimensionality == other.dimensionality

        if isinstance(other, str):
            return (
                self.dimensionality == self._REGISTRY.parse_units(other).dimensionality
            )

        return self.dimensionless

    def _convert_magnitude_not_inplace(self, other, *contexts, **ctx_kwargs):
        if contexts:
            with self._REGISTRY.context(*contexts, **ctx_kwargs):
                return self._REGISTRY.convert(self._magnitude, self._units, other)

        return self._REGISTRY.convert(self._magnitude, self._units, other)

    def _convert_magnitude(self, other, *contexts, **ctx_kwargs):
        if contexts:
            with self._REGISTRY.context(*contexts, **ctx_kwargs):
                return self._REGISTRY.convert(self._magnitude, self._units, other)

        return self._REGISTRY.convert(
            self._magnitude,
            self._units,
            other,
            inplace=is_duck_array_type(type(self._magnitude)),
        )

    def ito(
        self, other: Optional[QuantityOrUnitLike] = None, *contexts, **ctx_kwargs
    ) -> None:
        """Inplace rescale to different units.

        Parameters
        ----------
        other : pint.PlainQuantity, str or dict
            Destination units. (Default value = None)
        *contexts : str or pint.Context
            Contexts to use in the transformation.
        **ctx_kwargs :
            Values for the Context/s
        """

        other = to_units_container(other, self._REGISTRY)

        self._magnitude = self._convert_magnitude(other, *contexts, **ctx_kwargs)
        self._units = other

        return None

    def to(
        self, other: Optional[QuantityOrUnitLike] = None, *contexts, **ctx_kwargs
    ) -> PlainQuantity:
        """Return PlainQuantity rescaled to different units.

        Parameters
        ----------
        other : pint.PlainQuantity, str or dict
            destination units. (Default value = None)
        *contexts : str or pint.Context
            Contexts to use in the transformation.
        **ctx_kwargs :
            Values for the Context/s

        Returns
        -------
        pint.PlainQuantity
        """
        other = to_units_container(other, self._REGISTRY)

        magnitude = self._convert_magnitude_not_inplace(other, *contexts, **ctx_kwargs)

        return self.__class__(magnitude, other)

    def ito_root_units(self) -> None:
        """Return PlainQuantity rescaled to root units."""

        _, other = self._REGISTRY._get_root_units(self._units)

        self._magnitude = self._convert_magnitude(other)
        self._units = other

        return None

    def to_root_units(self) -> PlainQuantity[MagnitudeT]:
        """Return PlainQuantity rescaled to root units."""

        _, other = self._REGISTRY._get_root_units(self._units)

        magnitude = self._convert_magnitude_not_inplace(other)

        return self.__class__(magnitude, other)

    def ito_base_units(self) -> None:
        """Return PlainQuantity rescaled to plain units."""

        _, other = self._REGISTRY._get_base_units(self._units)

        self._magnitude = self._convert_magnitude(other)
        self._units = other

        return None

    def to_base_units(self) -> PlainQuantity[MagnitudeT]:
        """Return PlainQuantity rescaled to plain units."""

        _, other = self._REGISTRY._get_base_units(self._units)

        magnitude = self._convert_magnitude_not_inplace(other)

        return self.__class__(magnitude, other)

    # Functions not essential to a Quantity but it is
    # convenient that they live in PlainQuantity.
    # They are implemented elsewhere to keep Quantity class clean.
    to_compact = qto.to_compact
    to_preferred = qto.to_preferred
    ito_preferred = qto.ito_preferred
    to_reduced_units = qto.to_reduced_units
    ito_reduced_units = qto.ito_reduced_units

    # Mathematical operations
    def __int__(self) -> int:
        if self.dimensionless:
            return int(self._convert_magnitude_not_inplace(UnitsContainer()))
        raise DimensionalityError(self._units, "dimensionless")

    def __float__(self) -> float:
        if self.dimensionless:
            return float(self._convert_magnitude_not_inplace(UnitsContainer()))
        raise DimensionalityError(self._units, "dimensionless")

    def __complex__(self) -> complex:
        if self.dimensionless:
            return complex(self._convert_magnitude_not_inplace(UnitsContainer()))
        raise DimensionalityError(self._units, "dimensionless")

    @check_implemented
    def _iadd_sub(self, other, op):
        """Perform addition or subtraction operation in-place and return the result.

        Parameters
        ----------
        other : pint.PlainQuantity or any type accepted by :func:`_to_magnitude`
            object to be added to / subtracted from self
        op : function
            operator function (e.g. operator.add, operator.isub)

        """
        if not self._check(other):
            # other not from same Registry or not a PlainQuantity
            try:
                other_magnitude = _to_magnitude(
                    other, self.force_ndarray, self.force_ndarray_like
                )
            except PintTypeError:
                raise
            except TypeError:
                return NotImplemented
            if zero_or_nan(other, True):
                # If the other value is 0 (but not PlainQuantity 0)
                # do the operation without checking units.
                # We do the calculation instead of just returning the same
                # value to enforce any shape checking and type casting due to
                # the operation.
                self._magnitude = op(self._magnitude, other_magnitude)
            elif self.dimensionless:
                self.ito(self.UnitsContainer())
                self._magnitude = op(self._magnitude, other_magnitude)
            else:
                raise DimensionalityError(self._units, "dimensionless")
            return self

        if not self.dimensionality == other.dimensionality:
            raise DimensionalityError(
                self._units, other._units, self.dimensionality, other.dimensionality
            )

        # Next we define some variables to make if-clauses more readable.
        self_non_mul_units = self._get_non_multiplicative_units()
        is_self_multiplicative = len(self_non_mul_units) == 0
        if len(self_non_mul_units) == 1:
            self_non_mul_unit = self_non_mul_units[0]
        other_non_mul_units = other._get_non_multiplicative_units()
        is_other_multiplicative = len(other_non_mul_units) == 0
        if len(other_non_mul_units) == 1:
            other_non_mul_unit = other_non_mul_units[0]

        # Presence of non-multiplicative units gives rise to several cases.
        if is_self_multiplicative and is_other_multiplicative:
            if self._units == other._units:
                self._magnitude = op(self._magnitude, other._magnitude)
            # If only self has a delta unit, other determines unit of result.
            elif self._get_delta_units() and not other._get_delta_units():
                self._magnitude = op(
                    self._convert_magnitude(other._units), other._magnitude
                )
                self._units = other._units
            else:
                self._magnitude = op(self._magnitude, other.to(self._units)._magnitude)

        elif (
            op == operator.isub
            and len(self_non_mul_units) == 1
            and self._units[self_non_mul_unit] == 1
            and not other._has_compatible_delta(self_non_mul_unit)
        ):
            if self._units == other._units:
                self._magnitude = op(self._magnitude, other._magnitude)
            else:
                self._magnitude = op(self._magnitude, other.to(self._units)._magnitude)
            self._units = self._units.rename(
                self_non_mul_unit, "delta_" + self_non_mul_unit
            )

        elif (
            op == operator.isub
            and len(other_non_mul_units) == 1
            and other._units[other_non_mul_unit] == 1
            and not self._has_compatible_delta(other_non_mul_unit)
        ):
            # we convert to self directly since it is multiplicative
            self._magnitude = op(self._magnitude, other.to(self._units)._magnitude)

        elif (
            len(self_non_mul_units) == 1
            # order of the dimension of offset unit == 1 ?
            and self._units[self_non_mul_unit] == 1
            and other._has_compatible_delta(self_non_mul_unit)
        ):
            # Replace offset unit in self by the corresponding delta unit.
            # This is done to prevent a shift by offset in the to()-call.
            tu = self._units.rename(self_non_mul_unit, "delta_" + self_non_mul_unit)
            self._magnitude = op(self._magnitude, other.to(tu)._magnitude)
        elif (
            len(other_non_mul_units) == 1
            # order of the dimension of offset unit == 1 ?
            and other._units[other_non_mul_unit] == 1
            and self._has_compatible_delta(other_non_mul_unit)
        ):
            # Replace offset unit in other by the corresponding delta unit.
            # This is done to prevent a shift by offset in the to()-call.
            tu = other._units.rename(other_non_mul_unit, "delta_" + other_non_mul_unit)
            self._magnitude = op(self._convert_magnitude(tu), other._magnitude)
            self._units = other._units
        else:
            raise OffsetUnitCalculusError(self._units, other._units)

        return self

    @check_implemented
    def _add_sub(self, other, op):
        """Perform addition or subtraction operation and return the result.

        Parameters
        ----------
        other : pint.PlainQuantity or any type accepted by :func:`_to_magnitude`
            object to be added to / subtracted from self
        op : function
            operator function (e.g. operator.add, operator.isub)
        """
        if not self._check(other):
            # other not from same Registry or not a PlainQuantity
            if zero_or_nan(other, True):
                # If the other value is 0 or NaN (but not a PlainQuantity)
                # do the operation without checking units.
                # We do the calculation instead of just returning the same
                # value to enforce any shape checking and type casting due to
                # the operation.
                units = self._units
                magnitude = op(
                    self._magnitude,
                    _to_magnitude(other, self.force_ndarray, self.force_ndarray_like),
                )
            elif self.dimensionless:
                units = self.UnitsContainer()
                magnitude = op(
                    self.to(units)._magnitude,
                    _to_magnitude(other, self.force_ndarray, self.force_ndarray_like),
                )
            else:
                raise DimensionalityError(self._units, "dimensionless")
            return self.__class__(magnitude, units)

        if not self.dimensionality == other.dimensionality:
            raise DimensionalityError(
                self._units, other._units, self.dimensionality, other.dimensionality
            )

        # Next we define some variables to make if-clauses more readable.
        self_non_mul_units = self._get_non_multiplicative_units()
        is_self_multiplicative = len(self_non_mul_units) == 0
        if len(self_non_mul_units) == 1:
            self_non_mul_unit = self_non_mul_units[0]
        other_non_mul_units = other._get_non_multiplicative_units()
        is_other_multiplicative = len(other_non_mul_units) == 0
        if len(other_non_mul_units) == 1:
            other_non_mul_unit = other_non_mul_units[0]

        # Presence of non-multiplicative units gives rise to several cases.
        if is_self_multiplicative and is_other_multiplicative:
            if self._units == other._units:
                magnitude = op(self._magnitude, other._magnitude)
                units = self._units
            # If only self has a delta unit, other determines unit of result.
            elif self._get_delta_units() and not other._get_delta_units():
                magnitude = op(
                    self._convert_magnitude_not_inplace(other._units), other._magnitude
                )
                units = other._units
            else:
                units = self._units
                magnitude = op(self._magnitude, other.to(self._units).magnitude)

        elif (
            op == operator.sub
            and len(self_non_mul_units) == 1
            and self._units[self_non_mul_unit] == 1
            and not other._has_compatible_delta(self_non_mul_unit)
        ):
            if self._units == other._units:
                magnitude = op(self._magnitude, other._magnitude)
            else:
                magnitude = op(self._magnitude, other.to(self._units)._magnitude)
            units = self._units.rename(self_non_mul_unit, "delta_" + self_non_mul_unit)

        elif (
            op == operator.sub
            and len(other_non_mul_units) == 1
            and other._units[other_non_mul_unit] == 1
            and not self._has_compatible_delta(other_non_mul_unit)
        ):
            # we convert to self directly since it is multiplicative
            magnitude = op(self._magnitude, other.to(self._units)._magnitude)
            units = self._units

        elif (
            len(self_non_mul_units) == 1
            # order of the dimension of offset unit == 1 ?
            and self._units[self_non_mul_unit] == 1
            and other._has_compatible_delta(self_non_mul_unit)
        ):
            # Replace offset unit in self by the corresponding delta unit.
            # This is done to prevent a shift by offset in the to()-call.
            tu = self._units.rename(self_non_mul_unit, "delta_" + self_non_mul_unit)
            magnitude = op(self._magnitude, other.to(tu).magnitude)
            units = self._units
        elif (
            len(other_non_mul_units) == 1
            # order of the dimension of offset unit == 1 ?
            and other._units[other_non_mul_unit] == 1
            and self._has_compatible_delta(other_non_mul_unit)
        ):
            # Replace offset unit in other by the corresponding delta unit.
            # This is done to prevent a shift by offset in the to()-call.
            tu = other._units.rename(other_non_mul_unit, "delta_" + other_non_mul_unit)
            magnitude = op(self._convert_magnitude_not_inplace(tu), other._magnitude)
            units = other._units
        else:
            raise OffsetUnitCalculusError(self._units, other._units)

        return self.__class__(magnitude, units)

    @overload
    def __iadd__(self, other: datetime.datetime) -> datetime.timedelta:  # type: ignore[misc]
        ...

    @overload
    def __iadd__(self, other) -> PlainQuantity[MagnitudeT]:
        ...

    def __iadd__(self, other):
        if isinstance(other, datetime.datetime):
            return self.to_timedelta() + other
        elif is_duck_array_type(type(self._magnitude)):
            return self._iadd_sub(other, operator.iadd)

        return self._add_sub(other, operator.add)

    def __add__(self, other):
        if isinstance(other, datetime.datetime):
            return self.to_timedelta() + other

        return self._add_sub(other, operator.add)

    __radd__ = __add__

    def __isub__(self, other):
        if is_duck_array_type(type(self._magnitude)):
            return self._iadd_sub(other, operator.isub)

        return self._add_sub(other, operator.sub)

    def __sub__(self, other):
        return self._add_sub(other, operator.sub)

    def __rsub__(self, other):
        if isinstance(other, datetime.datetime):
            return other - self.to_timedelta()

        return -self._add_sub(other, operator.sub)

    @check_implemented
    @ireduce_dimensions
    def _imul_div(self, other, magnitude_op, units_op=None):
        """Perform multiplication or division operation in-place and return the
        result.

        Parameters
        ----------
        other : pint.PlainQuantity or any type accepted by :func:`_to_magnitude`
            object to be multiplied/divided with self
        magnitude_op : function
            operator function to perform on the magnitudes
            (e.g. operator.mul)
        units_op : function or None
            operator function to perform on the units; if None,
            *magnitude_op* is used (Default value = None)

        Returns
        -------

        """
        if units_op is None:
            units_op = magnitude_op

        offset_units_self = self._get_non_multiplicative_units()
        no_offset_units_self = len(offset_units_self)

        if not self._check(other):
            if not self._ok_for_muldiv(no_offset_units_self):
                raise OffsetUnitCalculusError(self._units, getattr(other, "units", ""))
            if len(offset_units_self) == 1:
                if self._units[offset_units_self[0]] != 1 or magnitude_op not in (
                    operator.mul,
                    operator.imul,
                ):
                    raise OffsetUnitCalculusError(
                        self._units, getattr(other, "units", "")
                    )
            try:
                other_magnitude = _to_magnitude(
                    other, self.force_ndarray, self.force_ndarray_like
                )
            except PintTypeError:
                raise
            except TypeError:
                return NotImplemented
            self._magnitude = magnitude_op(self._magnitude, other_magnitude)
            self._units = units_op(self._units, self.UnitsContainer())
            return self

        if isinstance(other, self._REGISTRY.Unit):
            other = 1 * other

        if not self._ok_for_muldiv(no_offset_units_self):
            raise OffsetUnitCalculusError(self._units, other._units)
        elif no_offset_units_self == len(self._units) == 1:
            self.ito_root_units()

        no_offset_units_other = len(other._get_non_multiplicative_units())

        if not other._ok_for_muldiv(no_offset_units_other):
            raise OffsetUnitCalculusError(self._units, other._units)
        elif no_offset_units_other == len(other._units) == 1:
            other.ito_root_units()

        self._magnitude = magnitude_op(self._magnitude, other._magnitude)
        self._units = units_op(self._units, other._units)

        return self

    @check_implemented
    @ireduce_dimensions
    def _mul_div(self, other, magnitude_op, units_op=None):
        """Perform multiplication or division operation and return the result.

        Parameters
        ----------
        other : pint.PlainQuantity or any type accepted by :func:`_to_magnitude`
            object to be multiplied/divided with self
        magnitude_op : function
            operator function to perform on the magnitudes
            (e.g. operator.mul)
        units_op : function or None
            operator function to perform on the units; if None,
            *magnitude_op* is used (Default value = None)

        Returns
        -------

        """
        if units_op is None:
            units_op = magnitude_op

        offset_units_self = self._get_non_multiplicative_units()
        no_offset_units_self = len(offset_units_self)

        if not self._check(other):
            if not self._ok_for_muldiv(no_offset_units_self):
                raise OffsetUnitCalculusError(self._units, getattr(other, "units", ""))
            if len(offset_units_self) == 1:
                if self._units[offset_units_self[0]] != 1 or magnitude_op not in (
                    operator.mul,
                    operator.imul,
                ):
                    raise OffsetUnitCalculusError(
                        self._units, getattr(other, "units", "")
                    )
            try:
                other_magnitude = _to_magnitude(
                    other, self.force_ndarray, self.force_ndarray_like
                )
            except PintTypeError:
                raise
            except TypeError:
                return NotImplemented

            magnitude = magnitude_op(self._magnitude, other_magnitude)
            units = units_op(self._units, self.UnitsContainer())

            return self.__class__(magnitude, units)

        if isinstance(other, self._REGISTRY.Unit):
            other = 1 * other

        new_self = self

        if not self._ok_for_muldiv(no_offset_units_self):
            raise OffsetUnitCalculusError(self._units, other._units)
        elif no_offset_units_self == len(self._units) == 1:
            new_self = self.to_root_units()

        no_offset_units_other = len(other._get_non_multiplicative_units())

        if not other._ok_for_muldiv(no_offset_units_other):
            raise OffsetUnitCalculusError(self._units, other._units)
        elif no_offset_units_other == len(other._units) == 1:
            other = other.to_root_units()

        magnitude = magnitude_op(new_self._magnitude, other._magnitude)
        units = units_op(new_self._units, other._units)

        return self.__class__(magnitude, units)

    def __imul__(self, other):
        if is_duck_array_type(type(self._magnitude)):
            return self._imul_div(other, operator.imul)

        return self._mul_div(other, operator.mul)

    def __mul__(self, other):
        return self._mul_div(other, operator.mul)

    __rmul__ = __mul__

    def __matmul__(self, other):
        return np.matmul(self, other)

    __rmatmul__ = __matmul__

    def _truedivide_cast_int(self, a, b):
        t = self._REGISTRY.non_int_type
        if isinstance(a, int):
            a = t(a)
        if isinstance(b, int):
            b = t(b)
        return operator.truediv(a, b)

    def __itruediv__(self, other):
        if is_duck_array_type(type(self._magnitude)):
            return self._imul_div(other, operator.itruediv)

        return self._mul_div(other, operator.truediv)

    def __truediv__(self, other):
        if isinstance(self.m, int) or isinstance(getattr(other, "m", None), int):
            return self._mul_div(other, self._truedivide_cast_int, operator.truediv)
        return self._mul_div(other, operator.truediv)

    def __rtruediv__(self, other):
        try:
            other_magnitude = _to_magnitude(
                other, self.force_ndarray, self.force_ndarray_like
            )
        except PintTypeError:
            raise
        except TypeError:
            return NotImplemented

        no_offset_units_self = len(self._get_non_multiplicative_units())
        if not self._ok_for_muldiv(no_offset_units_self):
            raise OffsetUnitCalculusError(self._units, "")
        elif no_offset_units_self == len(self._units) == 1:
            self = self.to_root_units()

        return self.__class__(other_magnitude / self._magnitude, 1 / self._units)

    __div__ = __truediv__
    __rdiv__ = __rtruediv__
    __idiv__ = __itruediv__

    def __ifloordiv__(self, other):
        if self._check(other):
            self._magnitude //= other.to(self._units)._magnitude
        elif self.dimensionless:
            self._magnitude = self.to("")._magnitude // other
        else:
            raise DimensionalityError(self._units, "dimensionless")
        self._units = self.UnitsContainer({})
        return self

    @check_implemented
    def __floordiv__(self, other):
        if self._check(other):
            magnitude = self._magnitude // other.to(self._units)._magnitude
        elif self.dimensionless:
            magnitude = self.to("")._magnitude // other
        else:
            raise DimensionalityError(self._units, "dimensionless")
        return self.__class__(magnitude, self.UnitsContainer({}))

    @check_implemented
    def __rfloordiv__(self, other):
        if self._check(other):
            magnitude = other._magnitude // self.to(other._units)._magnitude
        elif self.dimensionless:
            magnitude = other // self.to("")._magnitude
        else:
            raise DimensionalityError(self._units, "dimensionless")
        return self.__class__(magnitude, self.UnitsContainer({}))

    @check_implemented
    def __imod__(self, other):
        if not self._check(other):
            other = self.__class__(other, self.UnitsContainer({}))
        self._magnitude %= other.to(self._units)._magnitude
        return self

    @check_implemented
    def __mod__(self, other):
        if not self._check(other):
            other = self.__class__(other, self.UnitsContainer({}))
        magnitude = self._magnitude % other.to(self._units)._magnitude
        return self.__class__(magnitude, self._units)

    @check_implemented
    def __rmod__(self, other):
        if self._check(other):
            magnitude = other._magnitude % self.to(other._units)._magnitude
            return self.__class__(magnitude, other._units)
        elif self.dimensionless:
            magnitude = other % self.to("")._magnitude
            return self.__class__(magnitude, self.UnitsContainer({}))
        else:
            raise DimensionalityError(self._units, "dimensionless")

    @check_implemented
    def __divmod__(self, other):
        if not self._check(other):
            other = self.__class__(other, self.UnitsContainer({}))
        q, r = divmod(self._magnitude, other.to(self._units)._magnitude)
        return (
            self.__class__(q, self.UnitsContainer({})),
            self.__class__(r, self._units),
        )

    @check_implemented
    def __rdivmod__(self, other):
        if self._check(other):
            q, r = divmod(other._magnitude, self.to(other._units)._magnitude)
            unit = other._units
        elif self.dimensionless:
            q, r = divmod(other, self.to("")._magnitude)
            unit = self.UnitsContainer({})
        else:
            raise DimensionalityError(self._units, "dimensionless")
        return (self.__class__(q, self.UnitsContainer({})), self.__class__(r, unit))

    @check_implemented
    def __ipow__(self, other):
        if not is_duck_array_type(type(self._magnitude)):
            return self.__pow__(other)

        try:
            _to_magnitude(other, self.force_ndarray, self.force_ndarray_like)
        except PintTypeError:
            raise
        except TypeError:
            return NotImplemented
        else:
            if not self._ok_for_muldiv:
                raise OffsetUnitCalculusError(self._units)

            if is_duck_array_type(type(getattr(other, "_magnitude", other))):
                # arrays are refused as exponent, because they would create
                # len(array) quantities of len(set(array)) different units
                # unless the plain is dimensionless. Ensure dimensionless
                # units are reduced to "dimensionless".
                # Note: this will strip Units of degrees or radians from PlainQuantity
                if self.dimensionless:
                    if getattr(other, "dimensionless", False):
                        self._magnitude = self.m_as("") ** other.m_as("")
                        self._units = self.UnitsContainer()
                        return self
                    elif not getattr(other, "dimensionless", True):
                        raise DimensionalityError(other._units, "dimensionless")
                    else:
                        self._magnitude = self.m_as("") ** other
                        self._units = self.UnitsContainer()
                        return self
                elif np.size(other) > 1:
                    raise DimensionalityError(
                        self._units,
                        "dimensionless",
                        extra_msg=". PlainQuantity array exponents are only allowed if the "
                        "plain is dimensionless",
                    )

            if other == 1:
                return self
            elif other == 0:
                self._units = self.UnitsContainer()
            else:
                if not self._is_multiplicative:
                    if self._REGISTRY.autoconvert_offset_to_baseunit:
                        self.ito_base_units()
                    else:
                        raise OffsetUnitCalculusError(self._units)

                if getattr(other, "dimensionless", False):
                    other = other.to_base_units().magnitude
                    self._units **= other
                elif not getattr(other, "dimensionless", True):
                    raise DimensionalityError(self._units, "dimensionless")
                else:
                    self._units **= other

            self._magnitude **= _to_magnitude(
                other, self.force_ndarray, self.force_ndarray_like
            )
            return self

    @check_implemented
    def __pow__(self, other) -> PlainQuantity[MagnitudeT]:
        try:
            _to_magnitude(other, self.force_ndarray, self.force_ndarray_like)
        except PintTypeError:
            raise
        except TypeError:
            return NotImplemented
        else:
            if not self._ok_for_muldiv:
                raise OffsetUnitCalculusError(self._units)

            if is_duck_array_type(type(getattr(other, "_magnitude", other))):
                # arrays are refused as exponent, because they would create
                # len(array) quantities of len(set(array)) different units
                # unless the plain is dimensionless.
                # Note: this will strip Units of degrees or radians from PlainQuantity
                if self.dimensionless:
                    if getattr(other, "dimensionless", False):
                        return self.__class__(
                            self._convert_magnitude_not_inplace(self.UnitsContainer())
                            ** other.m_as("")
                        )
                    elif not getattr(other, "dimensionless", True):
                        raise DimensionalityError(other._units, "dimensionless")
                    else:
                        return self.__class__(
                            self._convert_magnitude_not_inplace(self.UnitsContainer())
                            ** other
                        )
                elif np.size(other) > 1:
                    raise DimensionalityError(
                        self._units,
                        "dimensionless",
                        extra_msg=". PlainQuantity array exponents are only allowed if the "
                        "plain is dimensionless",
                    )

            new_self = self
            if other == 1:
                return self
            elif other == 0:
                exponent = 0
                units = self.UnitsContainer()
            else:
                if not self._is_multiplicative:
                    if self._REGISTRY.autoconvert_offset_to_baseunit:
                        new_self = self.to_root_units()
                    else:
                        raise OffsetUnitCalculusError(self._units)

                if getattr(other, "dimensionless", False):
                    exponent = other.to_root_units().magnitude
                    units = new_self._units**exponent
                elif not getattr(other, "dimensionless", True):
                    raise DimensionalityError(other._units, "dimensionless")
                else:
                    exponent = _to_magnitude(
                        other, force_ndarray=False, force_ndarray_like=False
                    )
                    units = new_self._units**exponent

            magnitude = new_self._magnitude**exponent
            return self.__class__(magnitude, units)

    @check_implemented
    def __rpow__(self, other) -> PlainQuantity[MagnitudeT]:
        try:
            _to_magnitude(other, self.force_ndarray, self.force_ndarray_like)
        except PintTypeError:
            raise
        except TypeError:
            return NotImplemented
        else:
            if not self.dimensionless:
                raise DimensionalityError(self._units, "dimensionless")
            new_self = self.to_root_units()
            return other**new_self._magnitude

    def __abs__(self) -> PlainQuantity[MagnitudeT]:
        return self.__class__(abs(self._magnitude), self._units)

    def __round__(self, ndigits: Optional[int] = 0) -> PlainQuantity[MagnitudeT]:
        return self.__class__(round(self._magnitude, ndigits=ndigits), self._units)

    def __pos__(self) -> PlainQuantity[MagnitudeT]:
        return self.__class__(operator.pos(self._magnitude), self._units)

    def __neg__(self) -> PlainQuantity[MagnitudeT]:
        return self.__class__(operator.neg(self._magnitude), self._units)

    @check_implemented
    def __eq__(self, other):
        def bool_result(value):
            nonlocal other

            if not is_duck_array_type(type(self._magnitude)):
                return value

            if isinstance(other, PlainQuantity):
                other = other._magnitude

            template, _ = np.broadcast_arrays(self._magnitude, other)
            return np.full_like(template, fill_value=value, dtype=np.bool_)

        # We compare to the plain class of PlainQuantity because
        # each PlainQuantity class is unique.
        if not isinstance(other, PlainQuantity):
            if zero_or_nan(other, True):
                # Handle the special case in which we compare to zero or NaN
                # (or an array of zeros or NaNs)
                if self._is_multiplicative:
                    # compare magnitude
                    return eq(self._magnitude, other, False)
                else:
                    # compare the magnitude after converting the
                    # non-multiplicative quantity to plain units
                    if self._REGISTRY.autoconvert_offset_to_baseunit:
                        return eq(self.to_base_units()._magnitude, other, False)
                    else:
                        raise OffsetUnitCalculusError(self._units)

            if self.dimensionless:
                return eq(
                    self._convert_magnitude_not_inplace(self.UnitsContainer()),
                    other,
                    False,
                )

            return bool_result(False)

        # TODO: this might be expensive. Do we even need it?
        if eq(self._magnitude, 0, True) and eq(other._magnitude, 0, True):
            return bool_result(self.dimensionality == other.dimensionality)

        if self._units == other._units:
            return eq(self._magnitude, other._magnitude, False)

        try:
            return eq(
                self._convert_magnitude_not_inplace(other._units),
                other._magnitude,
                False,
            )
        except DimensionalityError:
            return bool_result(False)

    @check_implemented
    def __ne__(self, other):
        out = self.__eq__(other)
        if is_duck_array_type(type(out)):
            return np.logical_not(out)
        return not out

    @check_implemented
    def compare(self, other, op):
        if not isinstance(other, PlainQuantity):
            if self.dimensionless:
                return op(
                    self._convert_magnitude_not_inplace(self.UnitsContainer()), other
                )
            elif zero_or_nan(other, True):
                # Handle the special case in which we compare to zero or NaN
                # (or an array of zeros or NaNs)
                if self._is_multiplicative:
                    # compare magnitude
                    return op(self._magnitude, other)
                else:
                    # compare the magnitude after converting the
                    # non-multiplicative quantity to plain units
                    if self._REGISTRY.autoconvert_offset_to_baseunit:
                        return op(self.to_base_units()._magnitude, other)
                    else:
                        raise OffsetUnitCalculusError(self._units)
            else:
                raise ValueError(f"Cannot compare PlainQuantity and {type(other)}")

        # Registry equality check based on util.SharedRegistryObject
        if self._REGISTRY is not other._REGISTRY:
            mess = "Cannot operate with {} and {} of different registries."
            raise ValueError(
                mess.format(self.__class__.__name__, other.__class__.__name__)
            )

        if self._units == other._units:
            return op(self._magnitude, other._magnitude)
        if self.dimensionality != other.dimensionality:
            raise DimensionalityError(
                self._units, other._units, self.dimensionality, other.dimensionality
            )
        return op(self.to_root_units().magnitude, other.to_root_units().magnitude)

    __lt__ = lambda self, other: self.compare(other, op=operator.lt)
    __le__ = lambda self, other: self.compare(other, op=operator.le)
    __ge__ = lambda self, other: self.compare(other, op=operator.ge)
    __gt__ = lambda self, other: self.compare(other, op=operator.gt)

    def __bool__(self) -> bool:
        # Only cast when non-ambiguous (when multiplicative unit)
        if self._is_multiplicative:
            return bool(self._magnitude)
        else:
            raise ValueError(
                "Boolean value of PlainQuantity with offset unit is ambiguous."
            )

    __nonzero__ = __bool__

    def tolist(self):
        units = self._units

        try:
            values = self._magnitude.tolist()
            if not isinstance(values, list):
                return self.__class__(values, units)

            return [
                self.__class__(value, units).tolist()
                if isinstance(value, list)
                else self.__class__(value, units)
                for value in self._magnitude.tolist()
            ]
        except AttributeError:
            raise AttributeError(
                f"Magnitude '{type(self._magnitude).__name__}' does not support tolist."
            )

    def _get_unit_definition(self, unit: str) -> UnitDefinition:
        try:
            return self._REGISTRY._units[unit]
        except KeyError:
            # pint#1062: The __init__ method of this object added the unit to
            # UnitRegistry._units (e.g. units with prefix are added on the fly the
            # first time they're used) but the key was later removed, e.g. because
            # a Context with unit redefinitions was deactivated.
            self._REGISTRY.parse_units(unit)
            return self._REGISTRY._units[unit]

    # methods/properties that help for math operations with offset units
    @property
    def _is_multiplicative(self) -> bool:
        """Check if the PlainQuantity object has only multiplicative units."""
        return True

    def _get_non_multiplicative_units(self) -> list[str]:
        """Return a list of the of non-multiplicative units of the PlainQuantity object."""
        return []

    def _get_delta_units(self) -> list[str]:
        """Return list of delta units ot the PlainQuantity object."""
        return [u for u in self._units if u.startswith("delta_")]

    def _has_compatible_delta(self, unit: str) -> bool:
        """ "Check if PlainQuantity object has a delta_unit that is compatible with unit"""
        return False

    def _ok_for_muldiv(self, no_offset_units=None) -> bool:
        return True

    def to_timedelta(self: PlainQuantity[MagnitudeT]) -> datetime.timedelta:
        return datetime.timedelta(microseconds=self.to("microseconds").magnitude)

    # We put this last to avoid overriding UnitsContainer
    # and I do not want to rename it.
    # TODO: Maybe in the future we need to change it to a more meaningful
    # non-colliding name.

    @property
    def UnitsContainer(self) -> Callable[..., UnitsContainerT]:
        return self._REGISTRY.UnitsContainer<|MERGE_RESOLUTION|>--- conflicted
+++ resolved
@@ -55,7 +55,6 @@
     if HAS_NUMPY:
         import numpy as np  # noqa
 
-<<<<<<< HEAD
 try:
     import uncertainties.unumpy as unp
     from uncertainties import ufloat, UFloat
@@ -64,12 +63,12 @@
     unp = np
     ufloat = Ufloat = None
     HAS_UNCERTAINTIES = False
-=======
+
+
 MagnitudeT = TypeVar("MagnitudeT", bound=Magnitude)
 ScalarT = TypeVar("ScalarT", bound=Scalar)
 
 T = TypeVar("T", bound=Magnitude)
->>>>>>> e60fe39e
 
 
 def reduce_dimensions(f):
