--- conflicted
+++ resolved
@@ -1,11 +1,6 @@
 # -*- coding: utf-8 -*-
 
-<<<<<<< HEAD
-from __future__ import division, unicode_literals, print_function, absolute_import
-
 from pint import DimensionalityError
-=======
->>>>>>> a9831b0f
 from pint.testsuite import QuantityTestCase, helpers
 
 
