--- conflicted
+++ resolved
@@ -665,14 +665,13 @@
         q = self.Q_(0.5, "g*t/kg")
         helpers.assert_quantity_equal(q.to_reduced_units(), self.Q_(0.5, "kg"))
 
-<<<<<<< HEAD
     def test_to_reduced_units_dimensionless(self):
         ureg = UnitRegistry(preprocessors=[lambda x: x.replace("%", " percent ")])
         ureg.define("percent = 0.01 count = %")
         Q_ = ureg.Quantity
         reduced_quantity = (Q_("1 s") * Q_("5 %") / Q_("1 count")).to_reduced_units()
         assert reduced_quantity == ureg.Quantity(0.05, ureg.second)
-=======
+
     @pytest.mark.parametrize(
         ("unit_str", "expected_unit"),
         [
@@ -683,7 +682,6 @@
     def test_unit_canonical_name_parsing(self, unit_str, expected_unit):
         q = self.Q_(1, unit_str)
         assert q._units == UnitsContainer(expected_unit)
->>>>>>> ce339271
 
 
 # TODO: do not subclass from QuantityTestCase
